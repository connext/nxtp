--- conflicted
+++ resolved
@@ -698,28 +698,11 @@
         isOrigin: true,
         xcallTransactionHash: transactionHash,
       });
-<<<<<<< HEAD
       const startTime = Date.now();
       const response = await subgraph.query(query);
       const transfers = [...response.values()][0][0];
-      if (transfers.length == 1) transfer = parseXTransfer(transfers[0]);
+      if (transfers.length == 1) transfer = parseOriginTransfer(transfers[0]);
       const endTime = Date.now();
-=======
-      let i;
-      for (i = 0; i < attempts; i++) {
-        await delay(parity);
-        try {
-          const result = await subgraph.query(domainInfo.ORIGIN.domain, query);
-          if (result.transfers.length === 1) {
-            transfer = parseOriginTransfer(result.transfers[0]);
-            break;
-          }
-        } catch (e: unknown) {
-          console.log(e, (e as any).errors);
-          throw e;
-        }
-      }
->>>>>>> 3640312d
       if (!transfer) {
         log.fail("Failed to retrieve xcalled transfer from the origin subgraph.", {
           domain: domainInfo.ORIGIN,
@@ -789,50 +772,15 @@
         isOrigin: false,
         transferId: transfer.transferId,
       });
-<<<<<<< HEAD
       const startTime = Date.now();
       const response = await subgraph.query(query);
       const transfers = [...response.values()][0][0];
-      if (transfers.length == 1) transfer = parseXTransfer(transfers[0]);
+      if (transfers.length == 1) transfer = parseDestinationTransfer(transfers[0]);
       const endTime = Date.now();
-      if (!transfer.execute?.transactionHash) {
-=======
-      let i;
-      let reconciled = false;
-      for (i = 0; i < attempts; i++) {
-        await delay(SUBG_POLL_PARITY);
-        try {
-          const result = await subgraph.query(domainInfo.DESTINATION.domain, query);
-          if (result.transfers.length === 1) {
-            // Parse and then collate with the origin transfer.
-            const _transfer = parseDestinationTransfer(result.transfers[0]);
-            transfer = {
-              ..._transfer,
-              origin: transfer.origin,
-            };
-            // The transfer may have been reconciled, but not executed. Double check here.
-            if (transfer.destination.execute?.transactionHash) {
-              break;
-            } else if (transfer.destination.reconcile?.transactionHash && !reconciled) {
-              reconciled = true;
-              log.info("Transfer was reconciled.", {
-                domain: domainInfo.DESTINATION,
-                hash: transfer.destination.reconcile.transactionHash,
-              });
-            }
-          }
-        } catch (e: unknown) {
-          console.log(e, (e as any).errors);
-        }
-      }
-
-      if (!transfer!.destination.execute?.transactionHash) {
->>>>>>> 3640312d
-        log.fail("Failed to retrieve executed transfer from the destination subgraph.", {
+      if (transfer.destination.reconcile?.transactionHash) {
+        log.info("Transfer was reconciled.", {
           domain: domainInfo.DESTINATION,
-          etc: {
-            polled: `~${(SUBG_POLL_PARITY * i) / 1_000}s`,
-          },
+          hash: transfer.destination.reconcile.transactionHash,
         });
       }
       log.info("Execute transaction found.", {
