--- conflicted
+++ resolved
@@ -2,16 +2,11 @@
 import { SequencerConfig } from "@connext/nxtp-sequencer/src/lib/entities/config";
 import { NxtpRouterConfig as RouterConfig, ChainConfig as RouterChainConfig } from "@connext/nxtp-router/src/config";
 import { getChainData, mkBytes32, ChainData } from "@connext/nxtp-utils";
-import { ORIGIN_TRANSFER_ENTITY } from "@connext/nxtp-adapters-subgraph/src/lib/operations";
+import {
+  ORIGIN_TRANSFER_ENTITY,
+  DESTINATION_TRANSFER_ENTITY,
+} from "@connext/nxtp-adapters-subgraph/src/lib/operations";
 import { RelayerConfig } from "@connext/nxtp-relayer/src/lib/entities/config";
-<<<<<<< HEAD
-=======
-import { getChainData, mkBytes32 } from "@connext/nxtp-utils";
-import {
-  getOriginTransfers,
-  getDestinationTransfers,
-} from "@connext/nxtp-adapters-subgraph/src/lib/subgraphs/runtime/queries";
->>>>>>> f316c1e2
 import { getDeployedConnextContract, _getContractDeployments } from "@connext/nxtp-txservice";
 
 export enum Environment {
@@ -64,26 +59,8 @@
 
 /// MARK - Utility Constants
 export const EMPTY_BYTES = mkBytes32("0x0");
-<<<<<<< HEAD
-export const SUBG_TRANSFER_ENTITY_PARAMS = ORIGIN_TRANSFER_ENTITY;
-=======
-export const SUBG_ORIGIN_TRANSFER_PARAMS = getOriginTransfers
-  .slice(getOriginTransfers.lastIndexOf(") {"), getOriginTransfers.lastIndexOf("}"))
-  .replace(/routers \{\n.*id\n.*\}/, "routers { id }")
-  .split("\n")
-  .slice(1, -2)
-  .filter((line) => !line.includes("#"))
-  .map((line) => line.trim())
-  .filter((line) => line.length > 0);
-export const SUBG_DESTINATION_TRANSFER_PARAMS = getDestinationTransfers
-  .slice(getDestinationTransfers.lastIndexOf(") {"), getDestinationTransfers.lastIndexOf("}"))
-  .replace(/routers \{\n.*id\n.*\}/, "routers { id }")
-  .split("\n")
-  .slice(1, -2)
-  .filter((line) => !line.includes("#"))
-  .map((line) => line.trim())
-  .filter((line) => line.length > 0);
->>>>>>> f316c1e2
+export const SUBG_ORIGIN_TRANSFER_PARAMS = ORIGIN_TRANSFER_ENTITY;
+export const SUBG_DESTINATION_TRANSFER_PARAMS = DESTINATION_TRANSFER_ENTITY;
 
 /// MARK - General
 export type DomainInfo = {
