--- conflicted
+++ resolved
@@ -1,20 +1,15 @@
 import { utils, Wallet } from "ethers";
 import { SequencerConfig } from "@connext/nxtp-sequencer/src/lib/entities/config";
 import { NxtpRouterConfig as RouterConfig, ChainConfig as RouterChainConfig } from "@connext/nxtp-router/src/config";
-<<<<<<< HEAD
 import { getChainData, mkBytes32, ChainData } from "@connext/nxtp-utils";
 import { TRANSFER_ENTITY } from "@connext/nxtp-adapters-subgraph/src/lib/operations";
-=======
 import { RelayerConfig } from "@connext/nxtp-relayer/src/lib/entities/config";
-import { getChainData, mkBytes32 } from "@connext/nxtp-utils";
-import { getTransfers } from "@connext/nxtp-adapters-subgraph/src/lib/subgraphs/runtime/queries";
 import { getDeployedConnextContract, _getContractDeployments } from "@connext/nxtp-txservice";
 
 export enum Environment {
   Staging = "staging",
   Production = "production",
 }
->>>>>>> 3bcfdffe
 
 // TODO: Should have an overrides in env:
 export const LOCALHOST = "localhost"; // alt. 0.0.0.0
