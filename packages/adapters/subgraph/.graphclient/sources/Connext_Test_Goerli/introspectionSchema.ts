--- conflicted
+++ resolved
@@ -4525,26 +4525,7 @@
           "kind": "InputValueDefinition",
           "name": {
             "kind": "Name",
-<<<<<<< HEAD
-            "value": "routers_"
-          },
-          "type": {
-            "kind": "NamedType",
-            "name": {
-              "kind": "Name",
-              "value": "Router_filter"
-            }
-          },
-          "directives": []
-        },
-        {
-          "kind": "InputValueDefinition",
-          "name": {
-            "kind": "Name",
-            "value": "originSender"
-=======
             "value": "relayerFee_gte"
->>>>>>> eab4e0c0
           },
           "type": {
             "kind": "NamedType",
@@ -12350,244 +12331,6 @@
           "kind": "FieldDefinition",
           "name": {
             "kind": "Name",
-            "value": "setting"
-          },
-          "arguments": [
-            {
-              "kind": "InputValueDefinition",
-              "name": {
-                "kind": "Name",
-                "value": "id"
-              },
-              "type": {
-                "kind": "NonNullType",
-                "type": {
-                  "kind": "NamedType",
-                  "name": {
-                    "kind": "Name",
-                    "value": "ID"
-                  }
-                }
-              },
-              "directives": []
-            },
-            {
-              "kind": "InputValueDefinition",
-              "description": {
-                "kind": "StringValue",
-                "value": "The block at which the query should be executed. Can either be a `{ hash: Bytes }` value containing a block hash, a `{ number: Int }` containing the block number, or a `{ number_gte: Int }` containing the minimum block number. In the case of `number_gte`, the query will be executed on the latest block only if the subgraph has progressed to or past the minimum block number. Defaults to the latest block when omitted.",
-                "block": true
-              },
-              "name": {
-                "kind": "Name",
-                "value": "block"
-              },
-              "type": {
-                "kind": "NamedType",
-                "name": {
-                  "kind": "Name",
-                  "value": "Block_height"
-                }
-              },
-              "directives": []
-            },
-            {
-              "kind": "InputValueDefinition",
-              "description": {
-                "kind": "StringValue",
-                "value": "Set to `allow` to receive data even if the subgraph has skipped over errors while syncing.",
-                "block": true
-              },
-              "name": {
-                "kind": "Name",
-                "value": "subgraphError"
-              },
-              "type": {
-                "kind": "NonNullType",
-                "type": {
-                  "kind": "NamedType",
-                  "name": {
-                    "kind": "Name",
-                    "value": "_SubgraphErrorPolicy_"
-                  }
-                }
-              },
-              "defaultValue": {
-                "kind": "EnumValue",
-                "value": "deny"
-              },
-              "directives": []
-            }
-          ],
-          "type": {
-            "kind": "NamedType",
-            "name": {
-              "kind": "Name",
-              "value": "Setting"
-            }
-          },
-          "directives": []
-        },
-        {
-          "kind": "FieldDefinition",
-          "name": {
-            "kind": "Name",
-            "value": "settings"
-          },
-          "arguments": [
-            {
-              "kind": "InputValueDefinition",
-              "name": {
-                "kind": "Name",
-                "value": "skip"
-              },
-              "type": {
-                "kind": "NamedType",
-                "name": {
-                  "kind": "Name",
-                  "value": "Int"
-                }
-              },
-              "defaultValue": {
-                "kind": "IntValue",
-                "value": "0"
-              },
-              "directives": []
-            },
-            {
-              "kind": "InputValueDefinition",
-              "name": {
-                "kind": "Name",
-                "value": "first"
-              },
-              "type": {
-                "kind": "NamedType",
-                "name": {
-                  "kind": "Name",
-                  "value": "Int"
-                }
-              },
-              "defaultValue": {
-                "kind": "IntValue",
-                "value": "100"
-              },
-              "directives": []
-            },
-            {
-              "kind": "InputValueDefinition",
-              "name": {
-                "kind": "Name",
-                "value": "orderBy"
-              },
-              "type": {
-                "kind": "NamedType",
-                "name": {
-                  "kind": "Name",
-                  "value": "Setting_orderBy"
-                }
-              },
-              "directives": []
-            },
-            {
-              "kind": "InputValueDefinition",
-              "name": {
-                "kind": "Name",
-                "value": "orderDirection"
-              },
-              "type": {
-                "kind": "NamedType",
-                "name": {
-                  "kind": "Name",
-                  "value": "OrderDirection"
-                }
-              },
-              "directives": []
-            },
-            {
-              "kind": "InputValueDefinition",
-              "name": {
-                "kind": "Name",
-                "value": "where"
-              },
-              "type": {
-                "kind": "NamedType",
-                "name": {
-                  "kind": "Name",
-                  "value": "Setting_filter"
-                }
-              },
-              "directives": []
-            },
-            {
-              "kind": "InputValueDefinition",
-              "description": {
-                "kind": "StringValue",
-                "value": "The block at which the query should be executed. Can either be a `{ hash: Bytes }` value containing a block hash, a `{ number: Int }` containing the block number, or a `{ number_gte: Int }` containing the minimum block number. In the case of `number_gte`, the query will be executed on the latest block only if the subgraph has progressed to or past the minimum block number. Defaults to the latest block when omitted.",
-                "block": true
-              },
-              "name": {
-                "kind": "Name",
-                "value": "block"
-              },
-              "type": {
-                "kind": "NamedType",
-                "name": {
-                  "kind": "Name",
-                  "value": "Block_height"
-                }
-              },
-              "directives": []
-            },
-            {
-              "kind": "InputValueDefinition",
-              "description": {
-                "kind": "StringValue",
-                "value": "Set to `allow` to receive data even if the subgraph has skipped over errors while syncing.",
-                "block": true
-              },
-              "name": {
-                "kind": "Name",
-                "value": "subgraphError"
-              },
-              "type": {
-                "kind": "NonNullType",
-                "type": {
-                  "kind": "NamedType",
-                  "name": {
-                    "kind": "Name",
-                    "value": "_SubgraphErrorPolicy_"
-                  }
-                }
-              },
-              "defaultValue": {
-                "kind": "EnumValue",
-                "value": "deny"
-              },
-              "directives": []
-            }
-          ],
-          "type": {
-            "kind": "NonNullType",
-            "type": {
-              "kind": "ListType",
-              "type": {
-                "kind": "NonNullType",
-                "type": {
-                  "kind": "NamedType",
-                  "name": {
-                    "kind": "Name",
-                    "value": "Setting"
-                  }
-                }
-              }
-            }
-          },
-          "directives": []
-        },
-        {
-          "kind": "FieldDefinition",
-          "name": {
-            "kind": "Name",
             "value": "relayer"
           },
           "arguments": [
@@ -15638,16 +15381,30 @@
         },
         {
           "kind": "InputValueDefinition",
-<<<<<<< HEAD
-          "name": {
-            "kind": "Name",
-            "value": "assetBalances_"
-          },
-          "type": {
-            "kind": "NamedType",
-            "name": {
-              "kind": "Name",
-              "value": "AssetBalance_filter"
+          "name": {
+            "kind": "Name",
+            "value": "caller_contains"
+          },
+          "type": {
+            "kind": "NamedType",
+            "name": {
+              "kind": "Name",
+              "value": "Bytes"
+            }
+          },
+          "directives": []
+        },
+        {
+          "kind": "InputValueDefinition",
+          "name": {
+            "kind": "Name",
+            "value": "caller_not_contains"
+          },
+          "type": {
+            "kind": "NamedType",
+            "name": {
+              "kind": "Name",
+              "value": "Bytes"
             }
           },
           "directives": []
@@ -15659,43 +15416,6 @@
             "value": "Filter for the block changed event.",
             "block": true
           },
-=======
->>>>>>> eab4e0c0
-          "name": {
-            "kind": "Name",
-            "value": "caller_contains"
-          },
-          "type": {
-            "kind": "NamedType",
-            "name": {
-              "kind": "Name",
-              "value": "Bytes"
-            }
-          },
-          "directives": []
-        },
-        {
-          "kind": "InputValueDefinition",
-          "name": {
-            "kind": "Name",
-            "value": "caller_not_contains"
-          },
-          "type": {
-            "kind": "NamedType",
-            "name": {
-              "kind": "Name",
-              "value": "Bytes"
-            }
-          },
-          "directives": []
-        },
-        {
-          "kind": "InputValueDefinition",
-          "description": {
-            "kind": "StringValue",
-            "value": "Filter for the block changed event.",
-            "block": true
-          },
           "name": {
             "kind": "Name",
             "value": "_change_block"
@@ -15708,497 +15428,6 @@
             }
           },
           "directives": []
-<<<<<<< HEAD
-        },
-        {
-          "kind": "EnumValueDefinition",
-          "name": {
-            "kind": "Name",
-            "value": "proposedOwner"
-          },
-          "directives": []
-        },
-        {
-          "kind": "EnumValueDefinition",
-          "name": {
-            "kind": "Name",
-            "value": "proposedTimestamp"
-          },
-          "directives": []
-        },
-        {
-          "kind": "EnumValueDefinition",
-          "name": {
-            "kind": "Name",
-            "value": "assetBalances"
-          },
-          "directives": []
-        }
-      ],
-      "directives": []
-    },
-    {
-      "kind": "ObjectTypeDefinition",
-      "name": {
-        "kind": "Name",
-        "value": "Setting"
-      },
-      "fields": [
-        {
-          "kind": "FieldDefinition",
-          "name": {
-            "kind": "Name",
-            "value": "id"
-          },
-          "arguments": [],
-          "type": {
-            "kind": "NonNullType",
-            "type": {
-              "kind": "NamedType",
-              "name": {
-                "kind": "Name",
-                "value": "ID"
-              }
-            }
-          },
-          "directives": []
-        },
-        {
-          "kind": "FieldDefinition",
-          "name": {
-            "kind": "Name",
-            "value": "maxRoutersPerTransfer"
-          },
-          "arguments": [],
-          "type": {
-            "kind": "NonNullType",
-            "type": {
-              "kind": "NamedType",
-              "name": {
-                "kind": "Name",
-                "value": "BigInt"
-              }
-            }
-          },
-          "directives": []
-        },
-        {
-          "kind": "FieldDefinition",
-          "name": {
-            "kind": "Name",
-            "value": "caller"
-          },
-          "arguments": [],
-          "type": {
-            "kind": "NonNullType",
-            "type": {
-              "kind": "NamedType",
-              "name": {
-                "kind": "Name",
-                "value": "Bytes"
-              }
-            }
-          },
-          "directives": []
-        }
-      ],
-      "interfaces": [],
-      "directives": []
-    },
-    {
-      "kind": "InputObjectTypeDefinition",
-      "name": {
-        "kind": "Name",
-        "value": "Setting_filter"
-      },
-      "fields": [
-        {
-          "kind": "InputValueDefinition",
-          "name": {
-            "kind": "Name",
-            "value": "id"
-          },
-          "type": {
-            "kind": "NamedType",
-            "name": {
-              "kind": "Name",
-              "value": "ID"
-            }
-          },
-          "directives": []
-        },
-        {
-          "kind": "InputValueDefinition",
-          "name": {
-            "kind": "Name",
-            "value": "id_not"
-          },
-          "type": {
-            "kind": "NamedType",
-            "name": {
-              "kind": "Name",
-              "value": "ID"
-            }
-          },
-          "directives": []
-        },
-        {
-          "kind": "InputValueDefinition",
-          "name": {
-            "kind": "Name",
-            "value": "id_gt"
-          },
-          "type": {
-            "kind": "NamedType",
-            "name": {
-              "kind": "Name",
-              "value": "ID"
-            }
-          },
-          "directives": []
-        },
-        {
-          "kind": "InputValueDefinition",
-          "name": {
-            "kind": "Name",
-            "value": "id_lt"
-          },
-          "type": {
-            "kind": "NamedType",
-            "name": {
-              "kind": "Name",
-              "value": "ID"
-            }
-          },
-          "directives": []
-        },
-        {
-          "kind": "InputValueDefinition",
-          "name": {
-            "kind": "Name",
-            "value": "id_gte"
-          },
-          "type": {
-            "kind": "NamedType",
-            "name": {
-              "kind": "Name",
-              "value": "ID"
-            }
-          },
-          "directives": []
-        },
-        {
-          "kind": "InputValueDefinition",
-          "name": {
-            "kind": "Name",
-            "value": "id_lte"
-          },
-          "type": {
-            "kind": "NamedType",
-            "name": {
-              "kind": "Name",
-              "value": "ID"
-            }
-          },
-          "directives": []
-        },
-        {
-          "kind": "InputValueDefinition",
-          "name": {
-            "kind": "Name",
-            "value": "id_in"
-          },
-          "type": {
-            "kind": "ListType",
-            "type": {
-              "kind": "NonNullType",
-              "type": {
-                "kind": "NamedType",
-                "name": {
-                  "kind": "Name",
-                  "value": "ID"
-                }
-              }
-            }
-          },
-          "directives": []
-        },
-        {
-          "kind": "InputValueDefinition",
-          "name": {
-            "kind": "Name",
-            "value": "id_not_in"
-          },
-          "type": {
-            "kind": "ListType",
-            "type": {
-              "kind": "NonNullType",
-              "type": {
-                "kind": "NamedType",
-                "name": {
-                  "kind": "Name",
-                  "value": "ID"
-                }
-              }
-            }
-          },
-          "directives": []
-        },
-        {
-          "kind": "InputValueDefinition",
-          "name": {
-            "kind": "Name",
-            "value": "maxRoutersPerTransfer"
-          },
-          "type": {
-            "kind": "NamedType",
-            "name": {
-              "kind": "Name",
-              "value": "BigInt"
-            }
-          },
-          "directives": []
-        },
-        {
-          "kind": "InputValueDefinition",
-          "name": {
-            "kind": "Name",
-            "value": "maxRoutersPerTransfer_not"
-          },
-          "type": {
-            "kind": "NamedType",
-            "name": {
-              "kind": "Name",
-              "value": "BigInt"
-            }
-          },
-          "directives": []
-        },
-        {
-          "kind": "InputValueDefinition",
-          "name": {
-            "kind": "Name",
-            "value": "maxRoutersPerTransfer_gt"
-          },
-          "type": {
-            "kind": "NamedType",
-            "name": {
-              "kind": "Name",
-              "value": "BigInt"
-            }
-          },
-          "directives": []
-        },
-        {
-          "kind": "InputValueDefinition",
-          "name": {
-            "kind": "Name",
-            "value": "maxRoutersPerTransfer_lt"
-          },
-          "type": {
-            "kind": "NamedType",
-            "name": {
-              "kind": "Name",
-              "value": "BigInt"
-            }
-          },
-          "directives": []
-        },
-        {
-          "kind": "InputValueDefinition",
-          "name": {
-            "kind": "Name",
-            "value": "maxRoutersPerTransfer_gte"
-          },
-          "type": {
-            "kind": "NamedType",
-            "name": {
-              "kind": "Name",
-              "value": "BigInt"
-            }
-          },
-          "directives": []
-        },
-        {
-          "kind": "InputValueDefinition",
-          "name": {
-            "kind": "Name",
-            "value": "maxRoutersPerTransfer_lte"
-          },
-          "type": {
-            "kind": "NamedType",
-            "name": {
-              "kind": "Name",
-              "value": "BigInt"
-            }
-          },
-          "directives": []
-        },
-        {
-          "kind": "InputValueDefinition",
-          "name": {
-            "kind": "Name",
-            "value": "maxRoutersPerTransfer_in"
-          },
-          "type": {
-            "kind": "ListType",
-            "type": {
-              "kind": "NonNullType",
-              "type": {
-                "kind": "NamedType",
-                "name": {
-                  "kind": "Name",
-                  "value": "BigInt"
-                }
-              }
-            }
-          },
-          "directives": []
-        },
-        {
-          "kind": "InputValueDefinition",
-          "name": {
-            "kind": "Name",
-            "value": "maxRoutersPerTransfer_not_in"
-          },
-          "type": {
-            "kind": "ListType",
-            "type": {
-              "kind": "NonNullType",
-              "type": {
-                "kind": "NamedType",
-                "name": {
-                  "kind": "Name",
-                  "value": "BigInt"
-                }
-              }
-            }
-          },
-          "directives": []
-        },
-        {
-          "kind": "InputValueDefinition",
-          "name": {
-            "kind": "Name",
-            "value": "caller"
-          },
-          "type": {
-            "kind": "NamedType",
-            "name": {
-              "kind": "Name",
-              "value": "Bytes"
-            }
-          },
-          "directives": []
-        },
-        {
-          "kind": "InputValueDefinition",
-          "name": {
-            "kind": "Name",
-            "value": "caller_not"
-          },
-          "type": {
-            "kind": "NamedType",
-            "name": {
-              "kind": "Name",
-              "value": "Bytes"
-            }
-          },
-          "directives": []
-        },
-        {
-          "kind": "InputValueDefinition",
-          "name": {
-            "kind": "Name",
-            "value": "caller_in"
-          },
-          "type": {
-            "kind": "ListType",
-            "type": {
-              "kind": "NonNullType",
-              "type": {
-                "kind": "NamedType",
-                "name": {
-                  "kind": "Name",
-                  "value": "Bytes"
-                }
-              }
-            }
-          },
-          "directives": []
-        },
-        {
-          "kind": "InputValueDefinition",
-          "name": {
-            "kind": "Name",
-            "value": "caller_not_in"
-          },
-          "type": {
-            "kind": "ListType",
-            "type": {
-              "kind": "NonNullType",
-              "type": {
-                "kind": "NamedType",
-                "name": {
-                  "kind": "Name",
-                  "value": "Bytes"
-                }
-              }
-            }
-          },
-          "directives": []
-        },
-        {
-          "kind": "InputValueDefinition",
-          "name": {
-            "kind": "Name",
-            "value": "caller_contains"
-          },
-          "type": {
-            "kind": "NamedType",
-            "name": {
-              "kind": "Name",
-              "value": "Bytes"
-            }
-          },
-          "directives": []
-        },
-        {
-          "kind": "InputValueDefinition",
-          "name": {
-            "kind": "Name",
-            "value": "caller_not_contains"
-          },
-          "type": {
-            "kind": "NamedType",
-            "name": {
-              "kind": "Name",
-              "value": "Bytes"
-            }
-          },
-          "directives": []
-        },
-        {
-          "kind": "InputValueDefinition",
-          "description": {
-            "kind": "StringValue",
-            "value": "Filter for the block changed event.",
-            "block": true
-          },
-          "name": {
-            "kind": "Name",
-            "value": "_change_block"
-          },
-          "type": {
-            "kind": "NamedType",
-            "name": {
-              "kind": "Name",
-              "value": "BlockChangedFilter"
-            }
-          },
-          "directives": []
-=======
->>>>>>> eab4e0c0
         }
       ],
       "directives": []
