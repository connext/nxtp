--- conflicted
+++ resolved
@@ -32,16 +32,10 @@
     assetBalance.router = router.id;
     assetBalance.amount = new BigInt(0);
     assetBalance.supplied = new BigInt(0);
-<<<<<<< HEAD
-  }
-  // add new amount
-  assetBalance.amount = assetBalance!.amount.plus(event.params.amount);
-=======
     assetBalance.locked = new BigInt(0);
   }
   // add new amount
   assetBalance.amount = assetBalance.amount.plus(event.params.amount);
->>>>>>> 66b3b597
 
   // add invested
   assetBalance.supplied = assetBalance.supplied.plus(event.params.amount);
@@ -311,11 +305,7 @@
       hourlyMetric.liquidity = assetBalance.amount;
     }
 
-<<<<<<< HEAD
-    hourlyMetric.sendingTxCount = hourlyMetric.receivingTxCount.plus(BigInt.fromI32(1));
-=======
     hourlyMetric.sendingTxCount = hourlyMetric.sendingTxCount.plus(BigInt.fromI32(1));
->>>>>>> 66b3b597
     dayMetric.sendingTxCount = dayMetric.sendingTxCount.plus(BigInt.fromI32(1));
   }
 
@@ -360,15 +350,9 @@
 
   let hourIDPerAsset = hour.toString() + "-" + transaction.receivingAssetId.toHex();
 
-<<<<<<< HEAD
-  let hourlyMetric = HourlyMetric.load(hourIDPerAsset.toString());
-  if (hourlyMetric === null) {
-    hourlyMetric = new HourlyMetric(hourIDPerAsset.toString());
-=======
   let hourlyMetric = HourlyMetric.load(hourIDPerAsset);
   if (hourlyMetric === null) {
     hourlyMetric = new HourlyMetric(hourIDPerAsset);
->>>>>>> 66b3b597
     hourlyMetric.hourStartTimestamp = BigInt.fromI32(hourStartTimestamp);
     hourlyMetric.assetId = transaction.receivingAssetId.toHex();
     hourlyMetric.volume = BigInt.fromI32(0);
@@ -384,15 +368,9 @@
 
   let dayIDPerAsset = day.toString() + "-" + transaction.receivingAssetId.toHex();
 
-<<<<<<< HEAD
-  let dayMetric = DayMetric.load(dayIDPerAsset.toString());
-  if (dayMetric === null) {
-    dayMetric = new DayMetric(dayIDPerAsset.toString());
-=======
   let dayMetric = DayMetric.load(dayIDPerAsset);
   if (dayMetric === null) {
     dayMetric = new DayMetric(dayIDPerAsset);
->>>>>>> 66b3b597
     dayMetric.dayStartTimestamp = BigInt.fromI32(dayStartTimestamp);
     dayMetric.assetId = transaction.receivingAssetId.toHex();
     dayMetric.volume = BigInt.fromI32(0);
