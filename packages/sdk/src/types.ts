import {
  TChainId,
  TAddress,
  TIntegerString,
  TransactionDataSchema,
  PrepareParams,
  Logger,
  TransactionPreparedEvent,
  TransactionFulfilledEvent,
  TransactionCancelledEvent,
  CrosschainTransaction,
  UserNxtpNatsMessagingService,
  AuctionResponseSchema,
  ChainData,
} from "@connext/nxtp-utils";
import { Type, Static } from "@sinclair/typebox";
import { providers, Signer } from "ethers";

export const SdkBaseChainConfigSchema = Type.Record(
  Type.Number(),
  Type.Object({
    provider: Type.Any(providers.FallbackProvider),
    transactionManagerAddress: Type.Optional(Type.String()),
    priceOracleAddress: Type.Optional(Type.String()),
    subgraph: Type.Optional(Type.String()),
    subgraphSyncBuffer: Type.Optional(Type.Number()),
  }),
);

export const LogLevelScehma = Type.Union([
  Type.Literal("fatal"),
  Type.Literal("error"),
  Type.Literal("warn"),
  Type.Literal("info"),
  Type.Literal("debug"),
  Type.Literal("trace"),
  Type.Literal("silent"),
]);

export const NetworkSchema = Type.Union([Type.Literal("local"), Type.Literal("testnet"), Type.Literal("mainnet")]);

// export const SdkBaseConfigSchema = Type.Object({
//   chainConfig: SdkBaseChainConfigParams,
//   signerAddress: Type.Promise(Type.String()),
//   signer: Type.Optional(Type.Any(Signer)),
//   messagingSigner: Type.Optional(Type.Any(Signer)),
//   logger: Type.Optional(Type.Any(Logger)),
//   network: Type.Optional(Type.Enum(NetworkEnum)),
//   natsUrl: Type.Optional(Type.String()),
//   authUrl: Type.Optional(Type.String()),
//   messaging: Type.Optional(Type.Any(UserNxtpNatsMessagingService)),
//   skipPolling: Type.Optional(Type.Boolean()),
// });

// export type SdkBaseConfigParams = Static<typeof SdkBaseConfigSchema>;
export type SdkBaseChainConfigParams = {
  [chainId: number]: {
<<<<<<< HEAD
    providers: string | string[] | { url: string; user: string; password: string }[];
=======
    providers: string | string[] | { url: string; user?: string; password?: string }[];
>>>>>>> 291db66f
    transactionManagerAddress?: string;
    priceOracleAddress?: string;
    subgraph?: string | string[];
    subgraphSyncBuffer?: number;
  };
};
export type SdkBaseConfigParams = {
  chainConfig: SdkBaseChainConfigParams;
  signerAddress: Promise<string>;
  signer?: Signer;
  messagingSigner?: Signer;
  logger?: Logger;
  network?: "testnet" | "mainnet" | "local";
  natsUrl?: string;
  authUrl?: string;
  messaging?: UserNxtpNatsMessagingService;
  skipPolling?: boolean;
  chainData?: Map<string, ChainData>;
};

export const CrossChainParamsSchema = Type.Object({
  sendingChainId: TChainId,
  sendingAssetId: TAddress,
  receivingChainId: TChainId,
  receivingAssetId: TAddress,
  receivingAddress: TAddress,
  amount: TIntegerString,
  callTo: Type.Optional(TAddress),
  callData: Type.Optional(Type.RegEx(/^0x[a-fA-F0-9]*$/)),
  encryptedCallData: Type.Optional(Type.String()),
  expiry: Type.Optional(Type.Number()),
  transactionId: Type.Optional(Type.RegEx(/^0x[a-fA-F0-9]{64}$/)),
  slippageTolerance: Type.Optional(Type.String()),
  dryRun: Type.Optional(Type.Boolean()),
  preferredRouters: Type.Optional(Type.Array(TAddress)),
  initiator: Type.Optional(TAddress),
  auctionWaitTimeMs: Type.Optional(Type.Number()),
  numAuctionResponsesQuorum: Type.Optional(Type.Number()),
});

export type CrossChainParams = Static<typeof CrossChainParamsSchema>;

export const GetTransferQuoteSchema = Type.Intersect([
  AuctionResponseSchema,
  Type.Object({ metaTxRelayerFee: TIntegerString }),
]);
export type GetTransferQuote = Static<typeof GetTransferQuoteSchema>;

export const AuctionBidParamsSchema = Type.Object({
  user: TAddress,
  router: TAddress,
  initiator: TAddress,
  sendingChainId: TChainId,
  sendingAssetId: TAddress,
  amount: TIntegerString,
  receivingChainId: TChainId,
  receivingAssetId: TAddress,
  amountReceived: TIntegerString,
  receivingAddress: TAddress,
  transactionId: Type.RegEx(/^0x[a-fA-F0-9]{64}$/),
  expiry: Type.Number(),
  callDataHash: Type.RegEx(/^0x[a-fA-F0-9]{64}$/),
  callTo: TAddress,
  encryptedCallData: Type.String(),
  sendingChainTxManagerAddress: TAddress,
  receivingChainTxManagerAddress: TAddress,
  bidExpiry: Type.Number(),
});

export type AuctionBidParams = Static<typeof AuctionBidParamsSchema>;

export const CancelSchema = Type.Object({
  txData: TransactionDataSchema,
  signature: Type.String(),
});

export type CancelParams = Static<typeof CancelSchema>;

export const NxtpSdkEvents = {
  SenderTokenApprovalSubmitted: "SenderTokenApprovalSubmitted",
  SenderTokenApprovalMined: "SenderTokenApprovalMined",
  SenderTransactionPrepareSubmitted: "SenderTransactionPrepareSubmitted",
  SenderTransactionPrepared: "SenderTransactionPrepared",
  SenderTransactionFulfilled: "SenderTransactionFulfilled",
  SenderTransactionCancelled: "SenderTransactionCancelled",
  ReceiverPrepareSigned: "ReceiverPrepareSigned",
  ReceiverTransactionPrepared: "ReceiverTransactionPrepared",
  ReceiverTransactionFulfilled: "ReceiverTransactionFulfilled",
  ReceiverTransactionCancelled: "ReceiverTransactionCancelled",
} as const;
export type NxtpSdkEvent = typeof NxtpSdkEvents[keyof typeof NxtpSdkEvents];

export type SenderTokenApprovalSubmittedPayload = {
  assetId: string;
  chainId: number;
  transactionResponse: providers.TransactionResponse;
};

export type SenderTokenApprovalMinedPayload = {
  assetId: string;
  chainId: number;
  transactionReceipt: providers.TransactionReceipt;
};

export type SenderTransactionPrepareSubmittedPayload = {
  prepareParams: PrepareParams;
  transactionResponse: providers.TransactionResponse;
};

export type ReceiverPrepareSignedPayload = {
  signature: string;
  signer: string;
  transactionId: string;
};

export type SdkEvent<T> = T & {
  transactionHash: string;
};

export type SenderTransactionPreparedPayload = SdkEvent<TransactionPreparedEvent>;
export type SenderTransactionFulfilledPayload = SdkEvent<TransactionFulfilledEvent>;
export type SenderTransactionCancelledPayload = SdkEvent<TransactionCancelledEvent>;
export type ReceiverTransactionPreparedPayload = SdkEvent<TransactionPreparedEvent>;
export type ReceiverTransactionFulfilledPayload = SdkEvent<TransactionFulfilledEvent>;
export type ReceiverTransactionCancelledPayload = SdkEvent<TransactionCancelledEvent>;

export interface NxtpSdkEventPayloads {
  [NxtpSdkEvents.SenderTokenApprovalSubmitted]: SenderTokenApprovalSubmittedPayload;
  [NxtpSdkEvents.SenderTokenApprovalMined]: SenderTokenApprovalMinedPayload;
  [NxtpSdkEvents.SenderTransactionPrepareSubmitted]: SenderTransactionPrepareSubmittedPayload;
  [NxtpSdkEvents.SenderTransactionPrepared]: SenderTransactionPreparedPayload;
  [NxtpSdkEvents.SenderTransactionFulfilled]: SenderTransactionFulfilledPayload;
  [NxtpSdkEvents.SenderTransactionCancelled]: SenderTransactionCancelledPayload;
  [NxtpSdkEvents.ReceiverPrepareSigned]: ReceiverPrepareSignedPayload;
  [NxtpSdkEvents.ReceiverTransactionPrepared]: ReceiverTransactionPreparedPayload;
  [NxtpSdkEvents.ReceiverTransactionFulfilled]: ReceiverTransactionFulfilledPayload;
  [NxtpSdkEvents.ReceiverTransactionCancelled]: ReceiverTransactionCancelledPayload;
}

export const HistoricalTransactionStatus = {
  FULFILLED: "FULFILLED",
  CANCELLED: "CANCELLED",
} as const;
export type THistoricalTransactionStatus = typeof HistoricalTransactionStatus[keyof typeof HistoricalTransactionStatus];

export type HistoricalTransaction = {
  status: THistoricalTransactionStatus;
  crosschainTx: CrosschainTransaction;
  preparedTimestamp: number;
  fulfilledTxHash?: string;
};

export type ActiveTransaction = {
  crosschainTx: CrosschainTransaction;
  status: NxtpSdkEvent;
  bidSignature: string;
  encodedBid: string;
  encryptedCallData: string;
  preparedTimestamp: number;
};

export type SubgraphSyncRecord = { synced: boolean; latestBlock: number; syncedBlock: number };<|MERGE_RESOLUTION|>--- conflicted
+++ resolved
@@ -55,11 +55,7 @@
 // export type SdkBaseConfigParams = Static<typeof SdkBaseConfigSchema>;
 export type SdkBaseChainConfigParams = {
   [chainId: number]: {
-<<<<<<< HEAD
-    providers: string | string[] | { url: string; user: string; password: string }[];
-=======
     providers: string | string[] | { url: string; user?: string; password?: string }[];
->>>>>>> 291db66f
     transactionManagerAddress?: string;
     priceOracleAddress?: string;
     subgraph?: string | string[];
