import {
  TransactionCancelledEvent,
  TransactionData,
  TransactionFulfilledEvent,
  TransactionPreparedEvent,
} from "@connext/nxtp-utils";
import { TransactionManager } from "@connext/nxtp-contracts/typechain";
import { providers } from "ethers";
import { Evt } from "evt";

import { getTransactionManagerContract } from "./contract";

export const TransactionManagerEvents = {
  TransactionPrepared: "TransactionPrepared",
  TransactionFulfilled: "TransactionFulfilled",
  TransactionCancelled: "TransactionCancelled",
} as const;
export type TransactionManagerEvent = typeof TransactionManagerEvents[keyof typeof TransactionManagerEvents];

export interface TransactionManagerEventPayloads {
  [TransactionManagerEvents.TransactionPrepared]: TransactionPreparedEvent;
  [TransactionManagerEvents.TransactionFulfilled]: TransactionFulfilledEvent;
  [TransactionManagerEvents.TransactionCancelled]: TransactionCancelledEvent;
}

export class TransactionManagerListener {
  private readonly evts = {
    [TransactionManagerEvents.TransactionPrepared]: Evt.create<TransactionPreparedEvent>(),
    [TransactionManagerEvents.TransactionFulfilled]: Evt.create<TransactionFulfilledEvent>(),
    [TransactionManagerEvents.TransactionCancelled]: Evt.create<TransactionCancelledEvent>(),
  };
  public chainId?: number;

  private constructor(private readonly transactionManager: TransactionManager) {}

  static async connect(provider: providers.JsonRpcProvider): Promise<TransactionManagerListener> {
    const { chainId } = await provider.getNetwork();

    const { instance } = getTransactionManagerContract(chainId, provider);
    const listener = new TransactionManagerListener(instance);
    listener.chainId = chainId;
    await listener.establishListeners();
    return listener;
  }

  public getTransactionManager(): TransactionManager {
    return this.transactionManager;
  }

  private async establishListeners(): Promise<void> {
    const processTxData = (txData: any): TransactionData => {
      return {
        user: txData.user,
        router: txData.router,
        sendingAssetId: txData.sendingAssetId,
        receivingAssetId: txData.receivingAssetId,
        sendingChainFallback: txData.sendingChainFallback,
        callTo: txData.callTo,
        receivingAddress: txData.receivingAddress,
        sendingChainId: txData.sendingChainId.toNumber(),
        receivingChainId: txData.receivingChainId.toNumber(),
        callDataHash: txData.callDataHash,
        transactionId: txData.transactionId,
        preparedBlockNumber: txData.blockNumber.toNumber(),
        amount: txData.amount.toString(),
        expiry: txData.expiry.toString(),
      };
    };

    this.transactionManager.on(
      TransactionManagerEvents.TransactionPrepared,
      (txData, caller, encryptedCallData, encodedBid, bidSignature) => {
        const payload: TransactionPreparedEvent = {
          txData: processTxData(txData),
          caller,
          encryptedCallData,
          encodedBid,
          bidSignature,
        };
        this.evts[TransactionManagerEvents.TransactionPrepared].post(payload);
      },
    );

    this.transactionManager.on(
<<<<<<< HEAD
      TransactionManagerEvents.TransactionFulfilled,
      (txData, relayerFee, signature, caller) => {
=======
      NxtpSdkEvents.TransactionFulfilled,
      (txData, relayerFee, signature, callData, caller) => {
>>>>>>> 1a682f0a
        const payload: TransactionFulfilledEvent = {
          txData: processTxData(txData),
          signature: signature,
          relayerFee: relayerFee.toString(),
<<<<<<< HEAD
          caller,
        };
        this.evts[TransactionManagerEvents.TransactionFulfilled].post(payload);
=======
          callData: callData,
          caller,
        };
        this.evts[NxtpSdkEvents.TransactionFulfilled].post(payload);
>>>>>>> 1a682f0a
      },
    );

    this.transactionManager.on(TransactionManagerEvents.TransactionCancelled, (txData, relayerFee, caller) => {
      const payload: TransactionCancelledEvent = {
        txData: processTxData(txData),
        relayerFee: relayerFee.toString(),
        caller,
      };
      this.evts[TransactionManagerEvents.TransactionCancelled].post(payload);
    });
  }

  public attach<T extends TransactionManagerEvent>(
    event: T,
    callback: (data: TransactionManagerEventPayloads[T]) => void,
    filter: (data: TransactionManagerEventPayloads[T]) => boolean = (_data: TransactionManagerEventPayloads[T]) => true,
    timeout?: number,
  ): void {
    const args = [timeout, callback].filter((x) => !!x) as [number, (data: TransactionManagerEventPayloads[T]) => void];
    this.evts[event].pipe(filter).attach(...args);
  }

  public attachOnce<T extends TransactionManagerEvent>(
    event: T,
    callback: (data: TransactionManagerEventPayloads[T]) => void,
    filter: (data: TransactionManagerEventPayloads[T]) => boolean = (_data: TransactionManagerEventPayloads[T]) => true,
    timeout?: number,
  ): void {
    const args = [timeout, callback].filter((x) => !!x) as [number, (data: TransactionManagerEventPayloads[T]) => void];
    this.evts[event].pipe(filter).attachOnce(...args);
  }

  public detach<T extends TransactionManagerEvent>(event?: T): void {
    if (event) {
      this.evts[event].detach();
      return;
    }
    Object.values(this.evts).forEach((evt) => evt.detach());
  }

  public waitFor<T extends TransactionManagerEvent>(
    event: T,
    timeout: number,
    filter: (data: TransactionManagerEventPayloads[T]) => boolean = (_data: TransactionManagerEventPayloads[T]) => true,
  ): Promise<TransactionManagerEventPayloads[T]> {
    return this.evts[event].pipe(filter).waitFor(timeout);
  }
}<|MERGE_RESOLUTION|>--- conflicted
+++ resolved
@@ -82,27 +82,16 @@
     );
 
     this.transactionManager.on(
-<<<<<<< HEAD
       TransactionManagerEvents.TransactionFulfilled,
-      (txData, relayerFee, signature, caller) => {
-=======
-      NxtpSdkEvents.TransactionFulfilled,
       (txData, relayerFee, signature, callData, caller) => {
->>>>>>> 1a682f0a
         const payload: TransactionFulfilledEvent = {
           txData: processTxData(txData),
           signature: signature,
           relayerFee: relayerFee.toString(),
-<<<<<<< HEAD
+          callData,
           caller,
         };
         this.evts[TransactionManagerEvents.TransactionFulfilled].post(payload);
-=======
-          callData: callData,
-          caller,
-        };
-        this.evts[NxtpSdkEvents.TransactionFulfilled].post(payload);
->>>>>>> 1a682f0a
       },
     );
 
