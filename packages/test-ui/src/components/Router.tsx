import { Button, Checkbox, Col, Form, Input, Row, Typography, Table, Divider } from "antd";
import { BigNumber, constants, Contract, providers, Signer, utils } from "ethers";
import { ReactElement, useEffect, useState } from "react";
import { ChainData, ERC20Abi, getAmountsOut, getDeployedSubgraphUri, isValidAddress } from "@connext/nxtp-utils";
import { getDeployedTransactionManagerContract } from "@connext/nxtp-sdk";
import { request, gql } from "graphql-request";
import { getAddress } from "ethers/lib/utils";
import TransactionManagerArtifact from "@connext/nxtp-contracts/artifacts/contracts/TransactionManager.sol/TransactionManager.json";

import { getChainName, getExplorerLinkForAddress } from "../utils";

// Stable swap addresses
// 1338: 0xEcFcaB0A285d3380E488A39B4BB21e777f8A4EaC
// 1337: 0xEcFcaB0A285d3380E488A39B4BB21e777f8A4EaC

// TODO: get from config/utils
// router: 0x627306090abaB3A6e1400e9345bC60c78a8BEf57
const AMPLIFICATION = "85";

type RouterProps = {
  web3Provider?: providers.Web3Provider;
  signer?: Signer;
  chainData?: ChainData[];
};

const decimals: Record<string, number> = {};

// const LOCAL_STABLE_SWAP_ADDR = "0xEcFcaB0A285d3380E488A39B4BB21e777f8A4EaC";
const LOCAL_TOKEN = "0xF12b5dd4EAD5F743C6BaA640B0216200e89B60Da";
const LOCAL_TRANSACTION_MANAGER = "0x8CdaF0CD259887258Bc13a92C0a6dA92698644C0";
const LOCAL_CHAINS = [1337, 1338];

const TESTNET_CHAINS = [421611, 97, 43113, 5, 42, 80001, 4, 3];

const MAINNET_CHAINS = [56, 100, 137, 250, 42161, 43114];

type BalanceEntry = {
  chain: string;
  symbol: string;
  assetId: string;
  balance: string;
  decimals: number;
  chainId: number;
};

type PriceImpactEntry = {
  chain: string;
  amountIn: string;
  symbol: string;
  oldAmountOut: string;
  newAmountOut: string;
};

const Networks = {
  Mainnets: "Mainnets",
  Testnets: "Testnets",
  Local: "Local",
} as const;
type Network = keyof typeof Networks;

enum LIQUIDITY_ACTION {
  NONE,
  ADD,
  REMOVE,
}

const getLiquidityQuery = gql`
  query getLiquidity($router: ID!) {
    router(id: $router) {
      assetBalances {
        amount
        id
      }
    }
  }
`;

const getSwapRateFromStableMath = (
  amountIn: BigNumber,
  balances: BigNumber[],
  indexIn: number,
  indexOut: number,
): BigNumber => {
  const amountOut = getAmountsOut(
    AMPLIFICATION,
    balances.map((balance) => balance.toString()),
    indexIn,
    indexOut,
    amountIn.toString(),
  );
  return BigNumber.from(amountOut);
};

export const Router = ({ web3Provider, signer, chainData }: RouterProps): ReactElement => {
  const [txManager, setTxManager] = useState<Contract>();
  const [injectedProviderChainId, setInjectedProviderChainId] = useState<number>();
  const [routerAddress, setRouterAddress] = useState<string>("0x29A519e21d6A97cdB82270b69c98bAc6426CDCf9");
  const [balances, setBalances] = useState<BalanceEntry[]>();
  const [priceImpactsOnAdd, setPriceImpactsOnAdd] = useState<PriceImpactEntry[]>();
  const [priceImpactsOnRemove, setPriceImpactsOnRemove] = useState<PriceImpactEntry[]>();
  const [form] = Form.useForm();
  const [network, setNetwork] = useState<Network>(Networks.Mainnets);
  const [liquidityAmountToAdd, setLiquidityAmountToAdd] = useState(0);
  const [liquidityAmountToRemove, setLiquidityAmountToRemove] = useState(0);
  const [assetIdToAdd, setAssetIdToAdd] = useState("");
  const [assetIdToRemove, setAssetIdToRemove] = useState("");
  const [account, setAccount] = useState("");

  useEffect(() => {
    if (injectedProviderChainId) {
      if (MAINNET_CHAINS.includes(injectedProviderChainId)) {
        setNetwork(Networks.Mainnets);
      } else if (TESTNET_CHAINS.includes(injectedProviderChainId)) {
        setNetwork(Networks.Testnets);
      } else if (LOCAL_CHAINS.includes(injectedProviderChainId)) {
        setNetwork(Networks.Local);
      }
    }
  }, [injectedProviderChainId]);

  const getChains = (_network?: Network): number[] => {
    const n = _network ?? network;
    switch (n) {
      case Networks.Local:
        return LOCAL_CHAINS;
      case Networks.Mainnets:
        return MAINNET_CHAINS;
      case Networks.Testnets:
        return TESTNET_CHAINS;
      default:
        console.error("Unrecognized network:", n);
        return [];
    }
  };

  useEffect(() => {
    const init = async () => {
      if (!web3Provider || !signer) {
        return;
      }
      const { chainId } = await signer.provider!.getNetwork();
      const signerAddress = await signer.getAddress();
      setAccount(signerAddress);
      setInjectedProviderChainId(chainId);
      const _txManager = LOCAL_CHAINS.includes(chainId)
        ? { address: LOCAL_TRANSACTION_MANAGER, abi: TransactionManagerArtifact.abi }
        : getDeployedTransactionManagerContract(chainId);
      if (_txManager) {
        setTxManager(new Contract(_txManager.address, _txManager.abi, signer));
      }
    };
    init();
  }, [web3Provider, signer]);

  const getDecimals = async (assetId: string, provider?: providers.StaticJsonRpcProvider): Promise<number> => {
    if (decimals[assetId.toLowerCase()]) {
      return decimals[assetId.toLowerCase()]!;
    }
    if (assetId === constants.AddressZero) {
      decimals[assetId] = 18;
      return 18;
    }
    const token = provider ? new Contract(assetId, ERC20Abi, provider) : new Contract(assetId, ERC20Abi, signer);
    const _decimals = await token.decimals();
    decimals[assetId.toLowerCase()] = _decimals;
    return _decimals;
  };

  const getSubgraphAndChainDataForChain = (chainId: number): { uri?: string; data?: any } => {
    let uri: string | undefined;
    let data: any | undefined;
    if (LOCAL_CHAINS.includes(chainId)) {
      uri = `http://localhost:${chainId === 1337 ? 9 : 8}010/subgraphs/name/connext/nxtp`;
      data = {
        chain: chainId.toString(),
        assetId: {
          [constants.AddressZero]: {
            decimals: 18,
            symbol: constants.EtherSymbol,
          },
          [LOCAL_TOKEN]: {
            decimals: 18,
            symbol: "TEST",
          },
        },
      };
    } else {
      uri = getDeployedSubgraphUri(chainId);
      data = chainData?.find((c) => c.chainId === chainId);
    }
    return { uri, data };
  };

  const addLiquidity = async (assetId: string, liquidityToAdd: string, infiniteApprove: boolean): Promise<string> => {
    console.log("Add liquidity: ", routerAddress, assetId, liquidityToAdd, infiniteApprove);
    if (!signer || !txManager) {
      throw new Error("Needs signer");
    } else if (!routerAddress) {
      throw new Error("Needs router address");
    }
    let value: BigNumber;
    let liquidityToAddWei: BigNumber;
    const chainId = await signer.getChainId();

    // if arbitrum bump gas limit to 10M
    const gasLimit = chainId === 42161 ? 10_000_000 : 250_000;

    const signerAddress = account;
    const decimals = await getDecimals(assetId);
    if (assetId !== constants.AddressZero) {
      const token = new Contract(assetId, ERC20Abi, signer);
      liquidityToAddWei = utils.parseUnits(liquidityToAdd, decimals);
      const allowance = await token.allowance(signerAddress, txManager.address);
      console.log("allowance: ", allowance.toString());

      if (allowance.lt(liquidityToAddWei)) {
        const tx = await token.approve(txManager.address, infiniteApprove ? constants.MaxUint256 : liquidityToAddWei, {
          gasLimit: gasLimit,
        });
        console.log("approve tx: ", tx);
        await tx.wait();
      } else {
        console.log("allowance is sufficient");
      }
      value = constants.Zero;
    } else {
      value = utils.parseEther(liquidityToAdd);
      liquidityToAddWei = value;
    }
    console.log("value: ", value.toString());
    console.log("liquidityWei: ", liquidityToAddWei.toString());

    const addLiquidityTx = await txManager.addLiquidityFor(liquidityToAddWei, assetId, routerAddress, {
      value,
      gasLimit: gasLimit,
    });
    console.log("addLiquidity tx: ", addLiquidityTx);
    await addLiquidityTx.wait();
    const liquidity = await getLiquidity(assetId);
    return liquidity;
  };

  const removeLiquidity = async (assetId: string, liquidityToRemove: string): Promise<string> => {
    console.log("Remove liquidity: ", routerAddress, assetId, liquidityToRemove);
    if (!signer || !txManager) {
      throw new Error("Needs signer");
    } else if (!routerAddress) {
      throw new Error("Needs router address");
    }
    let value: BigNumber;
    let liquidityToRemoveWei: BigNumber;
    const decimals = await getDecimals(assetId);
    if (assetId !== constants.AddressZero) {
      liquidityToRemoveWei = utils.parseUnits(liquidityToRemove, decimals);
      value = constants.Zero;
    } else {
      value = utils.parseEther(liquidityToRemove);
      liquidityToRemoveWei = value;
    }
    console.log("value: ", value.toString());
    console.log("liquidityWei: ", liquidityToRemoveWei.toString());

<<<<<<< HEAD
    const removeLiquidityTx = await txManager.removeLiquidity(liquidityToRemoveWei, assetId, routerAddress, {
      gasLimit: 250_000,
    });
    console.log("removeLiquidity tx: ", removeLiquidityTx);
    await removeLiquidityTx.wait();
    const liquidity = await getLiquidity(assetId);
    return liquidity;
=======
    const balancesOnNetwork = _network ?? network;

    const entries = await Promise.all(
      (balancesOnNetwork === Networks.Mainnets ? MAINNET_CHAINS : TESTNET_CHAINS).map(async (chainId) => {
        const uri = getDeployedSubgraphUri(chainId)[0];
        if (!uri) {
          console.error("Subgraph not available for chain: ", chainId);
          return;
        }
        const data = chainData?.find((c) => c.chainId === chainId);
        if (!data) {
          console.error("Chaindata not available for chain: ", chainId);
          return;
        }
        const liquidity = await request(uri, getLiquidityQuery, { router: routerAddress!.toLowerCase() });
        const balanceEntries = (liquidity?.router?.assetBalances ?? []).map(
          ({ amount, id }: { amount: string; id: string }): BalanceEntry | undefined => {
            console.log("chainId: ", chainId);
            console.log("id: ", id);
            console.log("amount: ", amount);
            const assetId = utils.getAddress(id.split("-")[0]);
            let decimals =
              data.assetId[assetId]?.decimals ??
              data.assetId[assetId.toLowerCase()]?.decimals ??
              data.assetId[assetId.toUpperCase()]?.decimals;
            if (!decimals) {
              console.warn(`No decimals for asset ${assetId} on chain ${chainId}, using 18`);
              // return;
              decimals = 18;
            }
            const chain = data.chain === "ETH" ? data.network : data.chain;
            return {
              assetId,
              balance: utils.formatUnits(amount, decimals),
              chain,
              symbol:
                data.assetId[assetId]?.symbol ??
                data.assetId[assetId.toLowerCase()]?.symbol ??
                data.assetId[assetId.toUpperCase()]?.symbol ??
                assetId,
            };
          },
        );

        return balanceEntries.filter((x: BalanceEntry | undefined) => !!x);
      }),
    );
    const liquidityTable = entries.filter((x) => !!x).flat() as BalanceEntry[];

    setBalances(liquidityTable);
>>>>>>> dba2a9b4
  };

  // Returns value in human readable units
  const getLiquidity = async (assetId: string): Promise<string> => {
    if (!txManager) {
      throw new Error("Needs signer");
    }
    const liquidity = await txManager.routerBalances(routerAddress, assetId);
    console.log("liquidity: ", liquidity);
    return utils.formatUnits(liquidity, await getDecimals(assetId));
  };

  const getBalancesFromSubgraph = async (chainId: number): Promise<BalanceEntry[] | undefined> => {
    const { data, uri } = getSubgraphAndChainDataForChain(chainId);
    if (!uri) {
      console.error("Subgraph not available for chain: ", chainId);
      return;
    }
    if (!data) {
      console.error("Chaindata not available for chain: ", chainId);
      return;
    }
    console.log("**** data", data);
    const liquidity = await request(uri, getLiquidityQuery, { router: routerAddress.toLowerCase() });
    const balanceEntries = (liquidity?.router?.assetBalances ?? []).map(
      ({ amount, id }: { amount: string; id: string }): BalanceEntry | undefined => {
        const assetId = utils.getAddress(id.split("-")[0]);
        let decimals =
          data.assetId[getAddress(assetId)]?.decimals ??
          data.assetId[assetId.toLowerCase()]?.decimals ??
          data.assetId[assetId.toUpperCase()]?.decimals;
        if (!decimals) {
          console.warn(`No decimals for asset ${assetId} on chain ${chainId}, using 18`);
          decimals = 18;
        }
        const chain = data.chain === "ETH" ? data.network : data.chain;
        return {
          chainId,
          assetId,
          balance: amount,
          decimals,
          chain,
          symbol:
            data.assetId[getAddress(assetId)]?.symbol ??
            data.assetId[assetId.toLowerCase()]?.symbol ??
            data.assetId[assetId.toUpperCase()]?.symbol ??
            assetId,
        };
      },
    );
    return balanceEntries.filter((x: BalanceEntry | undefined) => !!x);
  };

  // Refreshes the balances table with human readable values for each asset on current chain.
  const refreshBalances = async (_network?: Network): Promise<void> => {
    if (!isValidAddress(routerAddress)) {
      return;
    }

    const entries = (
      await Promise.all(
        getChains(_network).map(async (chainId) => {
          const balances = (await getBalancesFromSubgraph(chainId)) ?? [];
          if (balances.length === 0) {
            return undefined;
          }
          return balances;
        }),
      )
    )
      .flat()
      .filter((x) => !!x) as unknown as BalanceEntry[];

    // convert to human-readable
    const liquidityTable = entries.map((e) => {
      return {
        ...e,
        balance: utils.formatUnits(e.balance, e.decimals),
      };
    });

    setBalances(liquidityTable);
  };

  // Fetches price impacts
  const fetchPriceImpacts = async (
    liquidity: number,
    assetId: string,
    actionType: LIQUIDITY_ACTION,
    _network?: Network,
  ): Promise<void> => {
    if (actionType == LIQUIDITY_ACTION.ADD) {
      setPriceImpactsOnAdd([]);
    } else if (actionType == LIQUIDITY_ACTION.REMOVE) {
      setPriceImpactsOnRemove([]);
    }

    let entries = (
      await Promise.all(
        getChains(_network).map(async (chainId) => {
          const balances = (await getBalancesFromSubgraph(chainId)) ?? [];
          if (balances.length === 0) {
            return undefined;
          }
          return balances;
        }),
      )
    )
      .flat()
      .filter((x) => !!x) as unknown as BalanceEntry[];

    const activeEntry = entries.find((e) => e.assetId.toLocaleLowerCase() === assetId.toLocaleLowerCase());
    if (!activeEntry) return;
    const symbol = activeEntry.symbol.toLocaleLowerCase() == "xdai" ? "dai" : activeEntry.symbol.toLocaleLowerCase();
    console.log("> fetchPriceImpacts, symbol = ", symbol);
    console.log("entries = ", entries);

    if (_network === Networks.Mainnets) {
      entries = entries.filter((e) => e?.symbol.toLocaleLowerCase() === symbol.toLocaleLowerCase());
    }

    const oldBalanceList = entries.map((e) => {
      return {
        chainId: e.chainId,
        chain: e.chain,
        assetId: e.assetId,
        balance: utils.formatUnits(e.balance, e.decimals),
        decimals: e.decimals,
        symbol: e.symbol,
      };
    });

    const newBalanceList = entries.map((e) => {
      const oldBal = Number(utils.formatUnits(e.balance, e.decimals));
      const newBal =
        e.chainId === injectedProviderChainId
          ? actionType == LIQUIDITY_ACTION.ADD
            ? (oldBal + liquidity).toString()
            : actionType == LIQUIDITY_ACTION.REMOVE
            ? (oldBal - liquidity).toString()
            : oldBal.toString()
          : oldBal.toString();
      return {
        chainId: e.chainId,
        chain: e.chain,
        assetId: e.assetId,
        balance: newBal,
        decimals: e.decimals,
        symbol: e.symbol,
      };
    });

    const oldBalances = oldBalanceList.map((e) => {
      return utils.parseEther(e.balance);
    });

    const newBalances = newBalanceList.map((e) => {
      return utils.parseEther(e.balance);
    });

    const activeChainBalance = oldBalanceList.find((e) => e.chainId === injectedProviderChainId);
    const activeChainBalanceIndex = oldBalanceList.findIndex(
      (e) => e.assetId.toLocaleLowerCase() === assetId.toLocaleLowerCase(),
    );
    if (activeChainBalance) {
      const amountIn = utils.parseEther("1");
      const priceImpactList = oldBalanceList.map((e, index) => {
        let oldAmountOut = BigNumber.from(0);
        let newAmountOut = BigNumber.from(0);
        if (activeChainBalanceIndex !== index) {
          try {
            oldAmountOut = getSwapRateFromStableMath(amountIn, oldBalances, activeChainBalanceIndex, index);

            newAmountOut = getSwapRateFromStableMath(amountIn, newBalances, activeChainBalanceIndex, index);
          } catch (e) {
            console.error("##################################### onSwapGiveIn Errror");
            console.log(e);
            console.log("index = ", index);
            console.log("activeChainBalanceIndex = ", activeChainBalanceIndex);
          }
        } else {
          oldAmountOut = amountIn;
          newAmountOut = amountIn;
        }

        const priceImpactItem: PriceImpactEntry = {
          chain: e.chain,
          amountIn: utils.formatUnits(amountIn.toString(), 18),
          symbol: e.symbol,
          oldAmountOut: utils.formatUnits(oldAmountOut.toString(), 18),
          newAmountOut: utils.formatUnits(newAmountOut.toString(), 18),
        };
        console.log("> priceImpactItem, ", priceImpactItem);
        return priceImpactItem;
      });
      if (actionType == LIQUIDITY_ACTION.ADD) {
        setPriceImpactsOnAdd(priceImpactList);
      } else if (actionType == LIQUIDITY_ACTION.REMOVE) {
        setPriceImpactsOnRemove(priceImpactList);
      }
    }
  };

  return (
    <>
      <Row gutter={16}>
        <Col span={3}></Col>
        <Col span={21}>
          <Typography.Paragraph>
            Connected to{" "}
            {injectedProviderChainId && chainData && txManager ? (
              <>
                {getChainName(injectedProviderChainId, chainData)}:{" "}
                <a
                  href={getExplorerLinkForAddress(txManager.address, injectedProviderChainId, chainData)}
                  target="_blank"
                >
                  Transaction Manager Contract
                </a>
              </>
            ) : (
              "-"
            )}
          </Typography.Paragraph>
        </Col>
      </Row>
      <Row gutter={16}>
        <Col span={3} />
        <Col span={8}>
          <Typography.Title level={2}>Manage Liquidity</Typography.Title>
        </Col>
      </Row>

      <Divider />

      <Row gutter={16}>
        <Col span={3} />
<<<<<<< HEAD
        <Col span={12}>
          <Typography.Title level={4}>Router Balances</Typography.Title>
        </Col>
        <Col span={4}>
          <Row justify="space-around">
            <Button type="primary" onClick={() => refreshBalances()}>
              Reload
            </Button>
            <Button type="default">{network}</Button>
          </Row>
=======
        <Col span={8}>
          <Typography.Title level={4}>Choose Router</Typography.Title>
>>>>>>> dba2a9b4
        </Col>
      </Row>
      <Row gutter={16}>
        <Col span={3} />
        <Col span={16}>
          <Input
            addonBefore="Router Address:"
            placeholder="0x..."
            onChange={(e) => {
              setRouterAddress(e.target.value);
              refreshBalances();
            }}
            value={routerAddress}
          />
        </Col>
      </Row>

      <Divider />

      <Row gutter={16}>
        <Col span={3} />
        <Col span={8}>
          <Typography.Title level={4}>Add Liquidity</Typography.Title>
        </Col>
      </Row>
      <Row gutter={16}>
        <Col span={16}>
          <Form
            form={form}
            name="basic"
            labelCol={{ span: 8 }}
            wrapperCol={{ span: 16 }}
            onFinish={({ assetIdToAdd, liquidityToAdd, infiniteApproval }) => {
              addLiquidity(assetIdToAdd, liquidityToAdd, infiniteApproval);
            }}
          >
            <Form.Item label="Asset ID" name="assetIdToAdd">
              <Input
                value={assetIdToAdd}
                onChange={(e) => {
                  setAssetIdToAdd(e.target.value);
                }}
              />
            </Form.Item>

            <Form.Item label="Liquidity to Add" name="liquidityToAdd">
              <Input
                value={liquidityAmountToAdd}
                type="number"
                onChange={(e) => {
                  setLiquidityAmountToAdd(Number(e.target.value));
                }}
              />
            </Form.Item>

            <Form.Item label="Infinite Approval" name="infiniteApproval" valuePropName="checked">
              <Checkbox></Checkbox>
            </Form.Item>

            <Form.Item wrapperCol={{ offset: 8, span: 16 }}>
<<<<<<< HEAD
              <Button
                type="primary"
                htmlType="button"
                style={{ margin: "2px" }}
                onClick={async () => {
                  await fetchPriceImpacts(liquidityAmountToAdd, assetIdToAdd, LIQUIDITY_ACTION.ADD, network);
                }}
              >
                Price Impact
              </Button>
              <Button type="primary" htmlType="submit">
                Add Liquidity
=======
              <Button type="primary" htmlType="submit" disabled={!injectedProviderChainId}>
                Add Liquidity on{" "}
                {injectedProviderChainId && chainData ? getChainName(injectedProviderChainId, chainData) : "..."}
>>>>>>> dba2a9b4
              </Button>
            </Form.Item>

            <Form.Item wrapperCol={{ offset: 8, span: 16 }}>
              <Table
                pagination={false}
                columns={[
                  {
                    title: "Chain",
                    dataIndex: "chain",
                    key: "chain",
                  },
                  {
                    title: "Asset",
                    dataIndex: "symbol",
                    key: "symbol",
                  },
                  {
                    title: "AmountIn",
                    dataIndex: "amountIn",
                    key: "amountIn",
                  },
                  {
                    title: "OldAmountOut",
                    dataIndex: "oldAmountOut",
                    key: "oldAmountOut",
                  },
                  {
                    title: "NewAmountOut",
                    dataIndex: "newAmountOut",
                    key: "newAmountOut",
                  },
                ]}
                dataSource={(priceImpactsOnAdd ?? []).map((l, i) => ({ ...l, key: i }))}
              />
            </Form.Item>
          </Form>
        </Col>
      </Row>

<<<<<<< HEAD
      {account == routerAddress ? (
        <>
          <Divider />
          <Row gutter={16}>
            <Col span={3} />
            <Col span={8}>
              <Typography.Title level={4}>Remove Liquidity</Typography.Title>
            </Col>
          </Row>
          <Row gutter={16}>
            <Col span={16}>
              <Form
                form={form}
                name="basic"
                labelCol={{ span: 8 }}
                wrapperCol={{ span: 16 }}
                onFinish={({ assetIdToRemove, liquidityToRemove }) => {
                  removeLiquidity(assetIdToRemove, liquidityToRemove);
                }}
              >
                <Form.Item label="Asset ID" name="assetIdToRemove">
                  <Input
                    value={assetIdToRemove}
                    onChange={(e) => {
                      setAssetIdToRemove(e.target.value);
                    }}
                  />
                </Form.Item>

                <Form.Item label="Liquidity to Remove" name="liquidityToRemove">
                  <Input
                    value={liquidityAmountToRemove}
                    type="number"
                    onChange={(e) => {
                      setLiquidityAmountToRemove(Number(e.target.value));
                    }}
                  />
                </Form.Item>

                <Form.Item wrapperCol={{ offset: 8, span: 16 }}>
                  <Button
                    type="primary"
                    htmlType="button"
                    style={{ margin: "2px" }}
                    onClick={async () => {
                      const balanceToRemove = balances?.find((e) => e.assetId === assetIdToRemove);
                      if (!balanceToRemove) {
                        console.log("Need to fetch balances by clicking `reload`");
                        return;
                      }
                      const liquidityAmount = Number(balanceToRemove.balance);
                      console.log("liquidityAmount = ", liquidityAmount);
                      console.log("liquidityAmountToRemove = ", liquidityAmountToRemove);
                      if (liquidityAmount >= liquidityAmountToRemove) {
                        await fetchPriceImpacts(
                          liquidityAmountToRemove,
                          assetIdToRemove,
                          LIQUIDITY_ACTION.REMOVE,
                          network,
                        );
                      } else {
                        console.log(
                          `Remove Liquidity Error, amount exceeds current liquidity, liquidity = ${liquidityAmount}, amountToRemove = ${assetIdToRemove}`,
                        );
                        setLiquidityAmountToRemove(0);
                      }
                    }}
                  >
                    Price Impact
                  </Button>
                  <Button type="primary" htmlType="submit">
                    Remove Liquidity
                  </Button>
                </Form.Item>

                <Form.Item wrapperCol={{ offset: 8, span: 16 }}>
                  <Table
                    pagination={false}
                    columns={[
                      {
                        title: "Chain",
                        dataIndex: "chain",
                        key: "chain",
                      },
                      {
                        title: "Asset",
                        dataIndex: "symbol",
                        key: "symbol",
                      },
                      {
                        title: "AmountIn",
                        dataIndex: "amountIn",
                        key: "amountIn",
                      },
                      {
                        title: "OldAmountOut",
                        dataIndex: "oldAmountOut",
                        key: "oldAmountOut",
                      },
                      {
                        title: "NewAmountOut",
                        dataIndex: "newAmountOut",
                        key: "newAmountOut",
                      },
                    ]}
                    dataSource={(priceImpactsOnRemove ?? []).map((l, i) => ({ ...l, key: i }))}
                  />
                </Form.Item>
              </Form>
            </Col>
          </Row>
        </>
      ) : null}
=======
      <Divider />

      <Row gutter={16}>
        <Col span={3} />
        <Col span={12}>
          <Typography.Title level={4}>Router Balances</Typography.Title>
        </Col>
        <Col span={4}>
          <Row justify="space-around">
            <Button type="primary" onClick={() => refreshBalances()}>
              Reload
            </Button>
            <Dropdown overlay={menu}>
              <Button type="default">{network}</Button>
            </Dropdown>
          </Row>
        </Col>
      </Row>

      <Row gutter={16}>
        <Col span={3} />
        <Col span={16}>
          <Table
            pagination={false}
            columns={[
              {
                title: "Chain",
                dataIndex: "chain",
                key: "chain",
              },
              {
                title: "Asset",
                dataIndex: "token",
                key: "token",
              },
              {
                title: "Asset ID",
                dataIndex: "assetId",
                key: "assetId",
              },
              {
                title: "Balance",
                dataIndex: "balance",
                key: "balance",
              },
            ]}
            dataSource={(balances ?? []).map((l, i) => ({ ...l, token: l.symbol.toUpperCase(), key: i }))}
            footer={() => (
              <div>
                Total:{" "}
                {(balances ?? []).map((l) => (l.balance ? Number(l.balance) : 0)).reduce((a, b) => a + b, 0) || "0"}
              </div>
            )}
          />
        </Col>
      </Row>
>>>>>>> dba2a9b4
    </>
  );
};<|MERGE_RESOLUTION|>--- conflicted
+++ resolved
@@ -6,7 +6,6 @@
 import { request, gql } from "graphql-request";
 import { getAddress } from "ethers/lib/utils";
 import TransactionManagerArtifact from "@connext/nxtp-contracts/artifacts/contracts/TransactionManager.sol/TransactionManager.json";
-
 import { getChainName, getExplorerLinkForAddress } from "../utils";
 
 // Stable swap addresses
@@ -14,8 +13,10 @@
 // 1337: 0xEcFcaB0A285d3380E488A39B4BB21e777f8A4EaC
 
 // TODO: get from config/utils
+// Stable swap on rinkeby
+const AMPLIFICATION = "85";
+
 // router: 0x627306090abaB3A6e1400e9345bC60c78a8BEf57
-const AMPLIFICATION = "85";
 
 type RouterProps = {
   web3Provider?: providers.Web3Provider;
@@ -75,13 +76,13 @@
   }
 `;
 
-const getSwapRateFromStableMath = (
+const getSwapRateFromStableMath = async (
   amountIn: BigNumber,
   balances: BigNumber[],
   indexIn: number,
   indexOut: number,
-): BigNumber => {
-  const amountOut = getAmountsOut(
+): Promise<BigNumber> => {
+  const amountOut = await getAmountsOut(
     AMPLIFICATION,
     balances.map((balance) => balance.toString()),
     indexIn,
@@ -260,7 +261,6 @@
     console.log("value: ", value.toString());
     console.log("liquidityWei: ", liquidityToRemoveWei.toString());
 
-<<<<<<< HEAD
     const removeLiquidityTx = await txManager.removeLiquidity(liquidityToRemoveWei, assetId, routerAddress, {
       gasLimit: 250_000,
     });
@@ -268,58 +268,6 @@
     await removeLiquidityTx.wait();
     const liquidity = await getLiquidity(assetId);
     return liquidity;
-=======
-    const balancesOnNetwork = _network ?? network;
-
-    const entries = await Promise.all(
-      (balancesOnNetwork === Networks.Mainnets ? MAINNET_CHAINS : TESTNET_CHAINS).map(async (chainId) => {
-        const uri = getDeployedSubgraphUri(chainId)[0];
-        if (!uri) {
-          console.error("Subgraph not available for chain: ", chainId);
-          return;
-        }
-        const data = chainData?.find((c) => c.chainId === chainId);
-        if (!data) {
-          console.error("Chaindata not available for chain: ", chainId);
-          return;
-        }
-        const liquidity = await request(uri, getLiquidityQuery, { router: routerAddress!.toLowerCase() });
-        const balanceEntries = (liquidity?.router?.assetBalances ?? []).map(
-          ({ amount, id }: { amount: string; id: string }): BalanceEntry | undefined => {
-            console.log("chainId: ", chainId);
-            console.log("id: ", id);
-            console.log("amount: ", amount);
-            const assetId = utils.getAddress(id.split("-")[0]);
-            let decimals =
-              data.assetId[assetId]?.decimals ??
-              data.assetId[assetId.toLowerCase()]?.decimals ??
-              data.assetId[assetId.toUpperCase()]?.decimals;
-            if (!decimals) {
-              console.warn(`No decimals for asset ${assetId} on chain ${chainId}, using 18`);
-              // return;
-              decimals = 18;
-            }
-            const chain = data.chain === "ETH" ? data.network : data.chain;
-            return {
-              assetId,
-              balance: utils.formatUnits(amount, decimals),
-              chain,
-              symbol:
-                data.assetId[assetId]?.symbol ??
-                data.assetId[assetId.toLowerCase()]?.symbol ??
-                data.assetId[assetId.toUpperCase()]?.symbol ??
-                assetId,
-            };
-          },
-        );
-
-        return balanceEntries.filter((x: BalanceEntry | undefined) => !!x);
-      }),
-    );
-    const liquidityTable = entries.filter((x) => !!x).flat() as BalanceEntry[];
-
-    setBalances(liquidityTable);
->>>>>>> dba2a9b4
   };
 
   // Returns value in human readable units
@@ -486,35 +434,37 @@
     );
     if (activeChainBalance) {
       const amountIn = utils.parseEther("1");
-      const priceImpactList = oldBalanceList.map((e, index) => {
-        let oldAmountOut = BigNumber.from(0);
-        let newAmountOut = BigNumber.from(0);
-        if (activeChainBalanceIndex !== index) {
-          try {
-            oldAmountOut = getSwapRateFromStableMath(amountIn, oldBalances, activeChainBalanceIndex, index);
-
-            newAmountOut = getSwapRateFromStableMath(amountIn, newBalances, activeChainBalanceIndex, index);
-          } catch (e) {
-            console.error("##################################### onSwapGiveIn Errror");
-            console.log(e);
-            console.log("index = ", index);
-            console.log("activeChainBalanceIndex = ", activeChainBalanceIndex);
+      const priceImpactList = await Promise.all(
+        oldBalanceList.map(async (e, index) => {
+          let oldAmountOut = BigNumber.from(0);
+          let newAmountOut = BigNumber.from(0);
+          if (activeChainBalanceIndex !== index) {
+            try {
+              oldAmountOut = await getSwapRateFromStableMath(amountIn, oldBalances, activeChainBalanceIndex, index);
+
+              newAmountOut = await getSwapRateFromStableMath(amountIn, newBalances, activeChainBalanceIndex, index);
+            } catch (e) {
+              console.error("##################################### onSwapGiveIn Errror");
+              console.log(e);
+              console.log("index = ", index);
+              console.log("activeChainBalanceIndex = ", activeChainBalanceIndex);
+            }
+          } else {
+            oldAmountOut = amountIn;
+            newAmountOut = amountIn;
           }
-        } else {
-          oldAmountOut = amountIn;
-          newAmountOut = amountIn;
-        }
-
-        const priceImpactItem: PriceImpactEntry = {
-          chain: e.chain,
-          amountIn: utils.formatUnits(amountIn.toString(), 18),
-          symbol: e.symbol,
-          oldAmountOut: utils.formatUnits(oldAmountOut.toString(), 18),
-          newAmountOut: utils.formatUnits(newAmountOut.toString(), 18),
-        };
-        console.log("> priceImpactItem, ", priceImpactItem);
-        return priceImpactItem;
-      });
+
+          const priceImpactItem: PriceImpactEntry = {
+            chain: e.chain,
+            amountIn: utils.formatUnits(amountIn.toString(), 18),
+            symbol: e.symbol,
+            oldAmountOut: utils.formatUnits(oldAmountOut.toString(), 18),
+            newAmountOut: utils.formatUnits(newAmountOut.toString(), 18),
+          };
+          console.log("> priceImpactItem, ", priceImpactItem);
+          return priceImpactItem;
+        }),
+      );
       if (actionType == LIQUIDITY_ACTION.ADD) {
         setPriceImpactsOnAdd(priceImpactList);
       } else if (actionType == LIQUIDITY_ACTION.REMOVE) {
@@ -552,12 +502,9 @@
           <Typography.Title level={2}>Manage Liquidity</Typography.Title>
         </Col>
       </Row>
-
       <Divider />
-
       <Row gutter={16}>
         <Col span={3} />
-<<<<<<< HEAD
         <Col span={12}>
           <Typography.Title level={4}>Router Balances</Typography.Title>
         </Col>
@@ -568,10 +515,6 @@
             </Button>
             <Button type="default">{network}</Button>
           </Row>
-=======
-        <Col span={8}>
-          <Typography.Title level={4}>Choose Router</Typography.Title>
->>>>>>> dba2a9b4
         </Col>
       </Row>
       <Row gutter={16}>
@@ -589,8 +532,44 @@
         </Col>
       </Row>
 
+      <Row gutter={16}>
+        <Col span={3} />
+        <Col span={16}>
+          <Table
+            pagination={false}
+            columns={[
+              {
+                title: "Chain",
+                dataIndex: "chain",
+                key: "chain",
+              },
+              {
+                title: "Asset",
+                dataIndex: "token",
+                key: "token",
+              },
+              {
+                title: "Asset ID",
+                dataIndex: "assetId",
+                key: "assetId",
+              },
+              {
+                title: "Balance",
+                dataIndex: "balance",
+                key: "balance",
+              },
+            ]}
+            dataSource={(balances ?? []).map((l, i) => ({ ...l, token: l.symbol.toUpperCase(), key: i }))}
+            footer={() => (
+              <div>
+                Total:{" "}
+                {(balances ?? []).map((l) => (l.balance ? Number(l.balance) : 0)).reduce((a, b) => a + b, 0) || "0"}
+              </div>
+            )}
+          />
+        </Col>
+      </Row>
       <Divider />
-
       <Row gutter={16}>
         <Col span={3} />
         <Col span={8}>
@@ -632,7 +611,6 @@
             </Form.Item>
 
             <Form.Item wrapperCol={{ offset: 8, span: 16 }}>
-<<<<<<< HEAD
               <Button
                 type="primary"
                 htmlType="button"
@@ -645,11 +623,6 @@
               </Button>
               <Button type="primary" htmlType="submit">
                 Add Liquidity
-=======
-              <Button type="primary" htmlType="submit" disabled={!injectedProviderChainId}>
-                Add Liquidity on{" "}
-                {injectedProviderChainId && chainData ? getChainName(injectedProviderChainId, chainData) : "..."}
->>>>>>> dba2a9b4
               </Button>
             </Form.Item>
 
@@ -690,7 +663,6 @@
         </Col>
       </Row>
 
-<<<<<<< HEAD
       {account == routerAddress ? (
         <>
           <Divider />
@@ -804,64 +776,6 @@
           </Row>
         </>
       ) : null}
-=======
-      <Divider />
-
-      <Row gutter={16}>
-        <Col span={3} />
-        <Col span={12}>
-          <Typography.Title level={4}>Router Balances</Typography.Title>
-        </Col>
-        <Col span={4}>
-          <Row justify="space-around">
-            <Button type="primary" onClick={() => refreshBalances()}>
-              Reload
-            </Button>
-            <Dropdown overlay={menu}>
-              <Button type="default">{network}</Button>
-            </Dropdown>
-          </Row>
-        </Col>
-      </Row>
-
-      <Row gutter={16}>
-        <Col span={3} />
-        <Col span={16}>
-          <Table
-            pagination={false}
-            columns={[
-              {
-                title: "Chain",
-                dataIndex: "chain",
-                key: "chain",
-              },
-              {
-                title: "Asset",
-                dataIndex: "token",
-                key: "token",
-              },
-              {
-                title: "Asset ID",
-                dataIndex: "assetId",
-                key: "assetId",
-              },
-              {
-                title: "Balance",
-                dataIndex: "balance",
-                key: "balance",
-              },
-            ]}
-            dataSource={(balances ?? []).map((l, i) => ({ ...l, token: l.symbol.toUpperCase(), key: i }))}
-            footer={() => (
-              <div>
-                Total:{" "}
-                {(balances ?? []).map((l) => (l.balance ? Number(l.balance) : 0)).reduce((a, b) => a + b, 0) || "0"}
-              </div>
-            )}
-          />
-        </Col>
-      </Row>
->>>>>>> dba2a9b4
     </>
   );
 };