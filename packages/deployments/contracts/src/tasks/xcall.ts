import { BigNumber, constants, providers, utils } from "ethers";
import { task } from "hardhat/config";

import { canonizeId, getDomainInfoFromChainId } from "../nomad";

type TaskArgs = {
  transactingAssetId?: string;
  amount?: string;
  to?: string;
  destinationDomain?: string;
  callData?: string;
  connextAddress?: string;
};

export default task("xcall", "Prepare a cross-chain tx")
  .addOptionalParam("transactingAssetId", "Transacting asset Id")
  .addOptionalParam("amount", "Amount to transfer")
  .addOptionalParam("to", "To address")
  .addOptionalParam("destinationDomain", "Destination domain")
  .addOptionalParam("callData", "Data for external call")
  .addOptionalParam("connextAddress", "Override connext address")
  .setAction(
    async (
      {
        transactingAssetId: _transactingAssetId,
        amount: _amount,
        connextAddress: _connextAddress,
        to: _to,
        callData: _callData,
        destinationDomain: _destinationDomain,
      }: TaskArgs,
      { deployments, ethers },
    ) => {
      let tx: providers.TransactionResponse;
      const [sender] = await ethers.getSigners();
      console.log("sender: ", sender.address);

      // Get the origin and destination domains.
      const network = await ethers.provider.getNetwork();
      const originDomain = getDomainInfoFromChainId(network.chainId).domain;
      const destinationDomain = +(_destinationDomain ?? process.env.TRANSFER_DESTINATION_DOMAIN ?? "0");
      if (!destinationDomain) {
        throw new Error("Destination domain must be specified as params or from env (TRANSFER_DESTINATION_DOMAIN)");
      }

      // Get the "to" address.
      const to = _to ?? process.env.TRANSFER_TO;
      if (!to) {
        throw new Error("To address must be specified as param or from env (TRANSFER_TO)");
      }

      // Get the call data, if applicable.
      const callData = _callData ?? process.env.TRANSFER_CALL_DATA ?? "0x";

      // Get the amount.
      const amount = _amount ?? process.env.TRANSFER_AMOUNT;
      if (!amount) {
        throw new Error("Amount must be specified as param or from env (TRANSFER_AMOUNT)");
      }

      // Get the transacting asset ID.
      let transactingAssetId = _transactingAssetId ?? process.env.TRANSFER_ASSET;
      if (!transactingAssetId) {
        // Alternatively, try defaulting to using the canonical token from the .env (if present) as the transacting asset ID,
        // deriving the local asset using the token registry if applicable.
        const canonicalDomain = process.env.CANONICAL_DOMAIN;
        const canonicalAsset = process.env.CANONICAL_TOKEN;
        if (!canonicalAsset || !canonicalDomain) {
          throw new Error("No canonical domain or token in env");
        }
        const canonicalTokenId = utils.hexlify(canonizeId(canonicalAsset));

        // Retrieve the local asset from the token registry, if applicable.
        if (+canonicalDomain === originDomain) {
          // Use the canonical asset as the local asset since we're on the canonical network.
          transactingAssetId = canonicalAsset;
        } else {
          // Current network's domain is not canonical domain, so we need to get the local asset representation.
          const tokenRegistryAddress = (await deployments.get("TokenRegistryUpgradeBeaconProxy")).address;
          const tokenRegistry = await ethers.getContractAt(
            (
              await deployments.getArtifact("TokenRegistry")
            ).abi,
            tokenRegistryAddress,
          );
          transactingAssetId = await tokenRegistry.getRepresentationAddress(canonicalDomain, canonicalTokenId);
          if (transactingAssetId === constants.AddressZero) {
            throw new Error("Empty transactingAssetId on registry");
          }
        }
      }
      if (!transactingAssetId) {
        // If the above attempt fails, then we default to telling the user to just specify the transacting asset ID.
        throw new Error("Transfer asset ID must be specified as param or from env (TRANSFER_ASSET)");
      }

      console.log("originDomain: ", originDomain);
      console.log("destinationDomain: ", destinationDomain);
      console.log("Transacting asset: ", transactingAssetId);
      console.log("Transacting amount: ", amount);
      console.log("Transfer to: ", to);
      console.log("callData: ", callData);

      let connextAddress = _connextAddress;
      if (!connextAddress) {
        const connextDeployment = await deployments.get("Connext");
        connextAddress = connextDeployment.address;
      }
      console.log("connextAddress: ", connextAddress);

      let balance: BigNumber;
      if (transactingAssetId === constants.AddressZero) {
        balance = await ethers.provider.getBalance(sender.address);
      } else {
        const erc20 = await ethers.getContractAt("IERC20Minimal", transactingAssetId, sender);
        const allowance = await erc20.allowance(sender.address, connextAddress);
        if (allowance.lt(amount)) {
          console.log("Approving tokens");
          tx = await erc20.approve(connextAddress, constants.MaxUint256);
          console.log("approval tx sent: ", tx.hash);
          await tx.wait();
          console.log("approval tx mined", tx.hash);
        }
        balance = await erc20.balanceOf(sender.address);
      }
      if (balance.lt(amount)) {
        throw new Error(`Balance ${balance.toString()} is less than amount ${amount}`);
      }

      const connext = await ethers.getContractAt("Connext", connextAddress);
      const args = {
        params: {
          to,
          callData,
          originDomain,
          destinationDomain,
        },
        transactingAssetId,
        amount,
      };
<<<<<<< HEAD
      console.log("xcall args", args);
=======
      console.log("xcall args", JSON.stringify(args));
>>>>>>> 84bb1d9b
      const encoded = connext.interface.encodeFunctionData("xcall", [args]);
      console.log("encoded: ", encoded);
      console.log("to: ", connext.address);
      console.log("from: ", sender.address);
      tx = await connext.functions.xcall(args, { from: sender.address });
      console.log("tx sent! ", tx.hash);
      await tx.wait();
      console.log("tx mined! ", tx.hash);
    },
  );<|MERGE_RESOLUTION|>--- conflicted
+++ resolved
@@ -138,11 +138,7 @@
         transactingAssetId,
         amount,
       };
-<<<<<<< HEAD
-      console.log("xcall args", args);
-=======
       console.log("xcall args", JSON.stringify(args));
->>>>>>> 84bb1d9b
       const encoded = connext.interface.encodeFunctionData("xcall", [args]);
       console.log("encoded: ", encoded);
       console.log("to: ", connext.address);
