--- conflicted
+++ resolved
@@ -1,12 +1,8 @@
 import { BigNumber, constants, Contract, providers, utils } from "ethers";
 import { task } from "hardhat/config";
 
-<<<<<<< HEAD
-import { canonizeId } from "../nomad";
 import { Env, getDeploymentName, mustGetEnv } from "../utils";
-=======
 import { canonizeId, getDomainInfoFromChainId } from "../nomad";
->>>>>>> 91dcd543
 
 type TaskArgs = {
   transactingAssetId?: string;
