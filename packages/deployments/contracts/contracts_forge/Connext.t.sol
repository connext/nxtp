--- conflicted
+++ resolved
@@ -140,27 +140,12 @@
   // ============ Utils ============
 
   function utils_deployAssets() public {
-<<<<<<< HEAD
     // deploy tokens
-    _canonical = address(new TestERC20());
-    _originLocal = address(new TestERC20());
-    _originAdopted = address(new TestERC20());
-    _destinationLocal = address(new TestERC20());
-    _destinationAdopted = address(new TestERC20());
-=======
-    // deploy wrappers
     _canonical = address(new TestERC20("Test Token", "TEST"));
-    _originWrapper = address(new WETH());
     _originLocal = address(new TestERC20("Test Token", "TEST"));
     _originAdopted = address(new TestERC20("Test Token", "TEST"));
-    _destinationWrapper = address(new WETH());
     _destinationLocal = address(new TestERC20("Test Token", "TEST"));
     _destinationAdopted = address(new TestERC20("Test Token", "TEST"));
-
-    // fund weth wrappers for convenience
-    vm.deal(_originWrapper, 100 ether);
-    vm.deal(_destinationWrapper, 100 ether);
->>>>>>> b771c731
   }
 
   function utils_deployNomad() public {
