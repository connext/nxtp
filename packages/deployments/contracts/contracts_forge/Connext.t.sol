--- conflicted
+++ resolved
@@ -1,9 +1,5 @@
 // SPDX-License-Identifier: UNLICENSED
-<<<<<<< HEAD
-pragma solidity ^0.8.11;
-=======
 pragma solidity 0.8.11;
->>>>>>> ca40f2ad
 
 import "./ForgeHelper.sol";
 
@@ -88,30 +84,20 @@
   // ============ Test set up ============
 
   function setUp() public {
-<<<<<<< HEAD
-    connext = new ConnextHandler();
-
-    proxy = new ERC1967Proxy(
-      address(connext),
-      abi.encodeWithSelector(ConnextHandler.initialize.selector, domain, payable(bridgeRouter), tokenRegistry, wrapper)
-    );
-
-    connext = ConnextHandler(payable(address(proxy)));
-=======
     relayerFeeRouter = new MockRelayerFeeRouter();
-    connext = new Connext();
 
     originAdopted = new TestERC20();
     bridgeRouter = new TestDummyBridgeRouter();
     wrapper = new WETH();
 
-    connext.initialize(
-      uint256(domain),
-      payable(address(bridgeRouter)),
-      tokenRegistry,
-      address(wrapper),
-      address(relayerFeeRouter)
-    );
+    connext = new ConnextHandler();
+
+    proxy = new ERC1967Proxy(
+      address(connext),
+      abi.encodeWithSelector(ConnextHandler.initialize.selector, uint256(domain), payable(address(bridgeRouter)), tokenRegistry, address(wrapper), address(relayerFeeRouter))
+    );
+
+    connext = ConnextHandler(payable(address(proxy)));
 
     // Setup asset
     connext.setupAsset(
@@ -135,7 +121,6 @@
       abi.encodeWithSelector(ITokenRegistry.getLocalAddress.selector),
       abi.encode(address(originAdopted))
     );
->>>>>>> ca40f2ad
   }
 
   // ============ Utils ============
