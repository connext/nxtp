--- conflicted
+++ resolved
@@ -178,7 +178,6 @@
     routersFacetSelectors[6] = RoutersFacet.getProposedRouterOwnerTimestamp.selector;
     routersFacetSelectors[7] = RoutersFacet.maxRoutersPerTransfer.selector;
     routersFacetSelectors[8] = RoutersFacet.routerBalances.selector;
-<<<<<<< HEAD
     routersFacetSelectors[9] = RoutersFacet.setupRouter.selector;
     routersFacetSelectors[10] = RoutersFacet.removeRouter.selector;
     routersFacetSelectors[11] = RoutersFacet.setMaxRoutersPerTransfer.selector;
@@ -186,20 +185,9 @@
     routersFacetSelectors[13] = RoutersFacet.setRouterRecipient.selector;
     routersFacetSelectors[14] = RoutersFacet.proposeRouterOwner.selector;
     routersFacetSelectors[15] = RoutersFacet.acceptProposedRouterOwner.selector;
-    routersFacetSelectors[16] = RoutersFacet.addLiquidityFor.selector;
-    routersFacetSelectors[17] = RoutersFacet.addLiquidity.selector;
-    routersFacetSelectors[18] = RoutersFacet.removeLiquidity.selector;
-=======
-    routersFacetSelectors[9] = RoutersFacet.setRouterRecipient.selector;
-    routersFacetSelectors[10] = RoutersFacet.proposeRouterOwner.selector;
-    routersFacetSelectors[11] = RoutersFacet.acceptProposedRouterOwner.selector;
-    routersFacetSelectors[12] = RoutersFacet.setupRouter.selector;
-    routersFacetSelectors[13] = RoutersFacet.removeRouter.selector;
-    routersFacetSelectors[14] = RoutersFacet.setMaxRoutersPerTransfer.selector;
-    routersFacetSelectors[15] = RoutersFacet.addRouterLiquidityFor.selector;
-    routersFacetSelectors[16] = RoutersFacet.addRouterLiquidity.selector;
-    routersFacetSelectors[17] = RoutersFacet.removeRouterLiquidity.selector;
->>>>>>> 92cc8268
+    routersFacetSelectors[16] = RoutersFacet.addRouterLiquidityFor.selector;
+    routersFacetSelectors[17] = RoutersFacet.addRouterLiquidity.selector;
+    routersFacetSelectors[18] = RoutersFacet.removeRouterLiquidity.selector;
     return
       IDiamondCut.FacetCut({
         facetAddress: _routersFacet,
