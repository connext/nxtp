// SPDX-License-Identifier: UNLICENSED
pragma solidity 0.8.15;

import {ITokenRegistry} from "../../contracts/core/connext/interfaces/ITokenRegistry.sol";
import {IStableSwap} from "../../contracts/core/connext/interfaces/IStableSwap.sol";
import {IWeth} from "../../contracts/core/connext/interfaces/IWeth.sol";

import {LibConnextStorage, AppStorage, TokenId} from "../../contracts/core/connext/libraries/LibConnextStorage.sol";
import {IStableSwap} from "../../contracts/core/connext/interfaces/IStableSwap.sol";

import {TestERC20} from "../../contracts/test/TestERC20.sol";

import "./ForgeHelper.sol";

contract FacetHelper is ForgeHelper {
  // ============ Storage ============
  // ============ Domains
  // domains
  uint32 _originDomain = 1000;
  uint32 _destinationDomain = 2000;
  // destination remote handler id
  bytes32 _remote = bytes32("remote");

  // ============ Assets
  // canonical token details
  address _canonical;
  bytes32 _canonicalId;
  uint32 _canonicalDomain = _originDomain;
  bytes32 _canonicalKey;

  // adopted asset for this domain
  address _adopted;
  // local asset for this domain
  address _local;

  // token registry
  address _tokenRegistry = address(6);
  // stable swap address
  address _stableSwap = address(5555555555555555555);

  // ============ Fees
  // fees
  uint256 _liquidityFeeNumerator = 9995;
  uint256 _liquidityFeeDenominator = 10000;
  // fees for credit
  uint256 _portalFeeNumerator = 5;

  // ============ Utils ============

  // Sets fee values
  function utils_setFees() public {
    AppStorage storage s = LibConnextStorage.connextStorage();
    s.LIQUIDITY_FEE_NUMERATOR = _liquidityFeeNumerator;
    s.aavePortalFeeNumerator = _portalFeeNumerator;
  }

  // Deploys the local, adopted, and canonical tokens. Also sets the
  // canonical id, token registry
  function utils_deployAssetContracts() public {
    AppStorage storage s = LibConnextStorage.connextStorage();
    // Deploy the adopted token.
    _adopted = address(new TestERC20("Test Token", "TEST"));
    // Deploy the local token.
    _local = address(new TestERC20("Test Token", "TEST"));
    // Deploy the canonical token.
    _canonical = address(new TestERC20("Test Token", "TEST"));
    _canonicalId = bytes32(abi.encodePacked(_canonical));
    _canonicalKey = keccak256(abi.encode(_canonicalId, _canonicalDomain));
    // Set token registry
    s.tokenRegistry = ITokenRegistry(_tokenRegistry);
  }

  // Sets the storage and token registry return results.
  function utils_setupAsset(bool localIsAdopted, bool onCanonical) public {
    AppStorage storage s = LibConnextStorage.connextStorage();
    if (onCanonical) {
      _local = _canonical;
      _canonicalDomain = _originDomain;
    } else {
      // If the local is already set to the canonical (i.e. from some defaults)
      // redeploy
      if (_local == _canonical) {
        _local = address(new TestERC20("Test Token", "TEST"));
      }
      _canonicalDomain = _destinationDomain;
    }
    if (localIsAdopted) {
      _adopted = _local;
      _stableSwap = address(0);
    } else {
      // If the adopted is already set as the local, redeploy
      if (_adopted == _local) {
        _adopted = address(new TestERC20("Test Token", "TEST"));
      }
      if (_stableSwap == address(0)) {
        _stableSwap = address(5555555555555555555);
      }
    }
    // token registry should always return the canonical
    vm.mockCall(
      _tokenRegistry,
      abi.encodeWithSelector(ITokenRegistry.getTokenId.selector),
      abi.encode(_canonicalDomain, _canonicalId)
    );

    // if you are not on canonical domain, ensure the local origin returns false
    // (indicates whether token should be burned or not)
    vm.mockCall(
      _tokenRegistry,
      abi.encodeWithSelector(ITokenRegistry.isLocalOrigin.selector, _local),
      abi.encode(onCanonical)
    );

    // ensure local token should always return the local token wrt current domain
    vm.mockCall(_tokenRegistry, abi.encodeWithSelector(ITokenRegistry.ensureLocalToken.selector), abi.encode(_local));

    // Ensure token registry is always returned properly
    vm.mockCall(_tokenRegistry, abi.encodeWithSelector(ITokenRegistry.getLocalAddress.selector), abi.encode(_local));

    // Setup the storage variables
    _canonicalKey = keccak256(abi.encode(_canonicalId, _canonicalDomain));
    s.adoptedToCanonical[_adopted] = TokenId(_canonicalDomain, _canonicalId);
    s.adoptedToLocalPools[_canonicalKey] = IStableSwap(_stableSwap);
    s.canonicalToAdopted[_canonicalKey] = _adopted;

    // // Log stored vars
    // console.log("setup asset:");
    // console.log("- adopted:", _adopted);
    // console.log("- local:", _local);
    // console.log("- canonical:", _canonical);
    // console.log("- stableSwap:", _stableSwap);
    // console.log("- isLocalOrigin", onCanonical);
  }
<<<<<<< HEAD
=======

  function utils_setupNative(bool localIsAdopted, bool onCanonical) public {
    AppStorage storage s = LibConnextStorage.connextStorage();
    // When you are using the native asset:
    // - canonical asset will always be the wrapper
    // - adopted asset will always be the wrapper
    // - the local asset may or may not be the wrapper
    if (onCanonical) {
      // The wrapper is canonical when on the canonical domain
      // only
      _canonical = address(s.wrapper);
      _canonicalId = bytes32(abi.encodePacked(_canonical));
    } else {
      // If localIsAdopted, then the local asset is the wrapper
      if (localIsAdopted) {
        // this is like if madETH is adopted on cronos. in this case,
        // the wrapper must also have the `detailsHash()` functionality
        // this is handled in the other utility function (see `utils_formatMessage`)
        _local = address(new TestERC20("Test Token", "TEST"));
        _adopted = _local;
      } else {
        // The adopted asset is the wrapper, local is bridge token
        _adopted = address(s.wrapper);
      }
    }
    utils_setupAsset(localIsAdopted, onCanonical);
  }
>>>>>>> b771c731
}<|MERGE_RESOLUTION|>--- conflicted
+++ resolved
@@ -131,34 +131,4 @@
     // console.log("- stableSwap:", _stableSwap);
     // console.log("- isLocalOrigin", onCanonical);
   }
-<<<<<<< HEAD
-=======
-
-  function utils_setupNative(bool localIsAdopted, bool onCanonical) public {
-    AppStorage storage s = LibConnextStorage.connextStorage();
-    // When you are using the native asset:
-    // - canonical asset will always be the wrapper
-    // - adopted asset will always be the wrapper
-    // - the local asset may or may not be the wrapper
-    if (onCanonical) {
-      // The wrapper is canonical when on the canonical domain
-      // only
-      _canonical = address(s.wrapper);
-      _canonicalId = bytes32(abi.encodePacked(_canonical));
-    } else {
-      // If localIsAdopted, then the local asset is the wrapper
-      if (localIsAdopted) {
-        // this is like if madETH is adopted on cronos. in this case,
-        // the wrapper must also have the `detailsHash()` functionality
-        // this is handled in the other utility function (see `utils_formatMessage`)
-        _local = address(new TestERC20("Test Token", "TEST"));
-        _adopted = _local;
-      } else {
-        // The adopted asset is the wrapper, local is bridge token
-        _adopted = address(s.wrapper);
-      }
-    }
-    utils_setupAsset(localIsAdopted, onCanonical);
-  }
->>>>>>> b771c731
 }