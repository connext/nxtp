--- conflicted
+++ resolved
@@ -1,9 +1,5 @@
 {
-<<<<<<< HEAD
-  "address": "0xB9f4ed6873899Fec49c5d5ABa25f27EB07F3896d",
-=======
   "address": "0x6513b18Ac32674AFA76D4AB3D2d837F3f289aAeC",
->>>>>>> 011c9756
   "abi": [
     {
       "inputs": [
