// SPDX-License-Identifier: UNLICENSED
pragma solidity 0.8.14;

import {IERC20} from "@openzeppelin/contracts/token/ERC20/IERC20.sol";

interface IStableSwap {
  /*** EVENTS ***/

  // events replicated from SwapUtils to make the ABI easier for dumb
  // clients
  event TokenSwap(address indexed buyer, uint256 tokensSold, uint256 tokensBought, uint128 soldId, uint128 boughtId);
  event AddLiquidity(
    address indexed provider,
    uint256[] tokenAmounts,
    uint256[] fees,
    uint256 invariant,
    uint256 lpTokenSupply
  );
  event RemoveLiquidity(address indexed provider, uint256[] tokenAmounts, uint256 lpTokenSupply);
  event RemoveLiquidityOne(
    address indexed provider,
    uint256 lpTokenAmount,
    uint256 lpTokenSupply,
    uint256 boughtId,
    uint256 tokensBought
  );
  event RemoveLiquidityImbalance(
    address indexed provider,
    uint256[] tokenAmounts,
    uint256[] fees,
    uint256 invariant,
    uint256 lpTokenSupply
  );
  event NewAdminFee(uint256 newAdminFee);
  event NewSwapFee(uint256 newSwapFee);
  event NewWithdrawFee(uint256 newWithdrawFee);
  event RampA(uint256 oldA, uint256 newA, uint256 initialTime, uint256 futureTime);
  event StopRampA(uint256 currentA, uint256 time);

  function swapExact(
    uint256 amountIn,
    address assetIn,
    address assetOut,
<<<<<<< HEAD
    uint256 minReceived
=======
    uint256 minAmountOut
  ) external payable returns (uint256);

  function swapExactOut(
    uint256 amountOut,
    address assetIn,
    address assetOut,
    uint256 maxAmountIn
>>>>>>> d32f4a1e
  ) external payable returns (uint256);

  function getA() external view returns (uint256);

  function getToken(uint8 index) external view returns (IERC20);

  function getTokenIndex(address tokenAddress) external view returns (uint8);

  function getTokenBalance(uint8 index) external view returns (uint256);

  function getVirtualPrice() external view returns (uint256);

  // min return calculation functions
  function calculateSwap(
    uint8 tokenIndexFrom,
    uint8 tokenIndexTo,
    uint256 dx
  ) external view returns (uint256);

  function calculateSwapOut(
    uint8 tokenIndexFrom,
    uint8 tokenIndexTo,
    uint256 dy
  ) external view returns (uint256);

  function calculateSwapFromAddress(
    address assetIn,
    address assetOut,
    uint256 amountIn
  ) external view returns (uint256);

  function calculateSwapOutFromAddress(
    address assetIn,
    address assetOut,
    uint256 amountOut
  ) external view returns (uint256);

  function calculateTokenAmount(uint256[] calldata amounts, bool deposit) external view returns (uint256);

  function calculateRemoveLiquidity(uint256 amount) external view returns (uint256[] memory);

  function calculateRemoveLiquidityOneToken(uint256 tokenAmount, uint8 tokenIndex)
    external
    view
    returns (uint256 availableTokenAmount);

  // state modifying functions
  function initialize(
    IERC20[] memory pooledTokens,
    uint8[] memory decimals,
    string memory lpTokenName,
    string memory lpTokenSymbol,
    uint256 a,
    uint256 fee,
    uint256 adminFee,
    address lpTokenTargetAddress
  ) external;

  function swap(
    uint8 tokenIndexFrom,
    uint8 tokenIndexTo,
    uint256 dx,
    uint256 minDy,
    uint256 deadline
  ) external returns (uint256);

  function addLiquidity(
    uint256[] calldata amounts,
    uint256 minToMint,
    uint256 deadline
  ) external returns (uint256);

  function removeLiquidity(
    uint256 amount,
    uint256[] calldata minAmounts,
    uint256 deadline
  ) external returns (uint256[] memory);

  function removeLiquidityOneToken(
    uint256 tokenAmount,
    uint8 tokenIndex,
    uint256 minAmount,
    uint256 deadline
  ) external returns (uint256);

  function removeLiquidityImbalance(
    uint256[] calldata amounts,
    uint256 maxBurnAmount,
    uint256 deadline
  ) external returns (uint256);
}<|MERGE_RESOLUTION|>--- conflicted
+++ resolved
@@ -41,9 +41,6 @@
     uint256 amountIn,
     address assetIn,
     address assetOut,
-<<<<<<< HEAD
-    uint256 minReceived
-=======
     uint256 minAmountOut
   ) external payable returns (uint256);
 
@@ -52,7 +49,6 @@
     address assetIn,
     address assetOut,
     uint256 maxAmountIn
->>>>>>> d32f4a1e
   ) external payable returns (uint256);
 
   function getA() external view returns (uint256);
