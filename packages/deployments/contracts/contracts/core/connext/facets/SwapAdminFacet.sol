// SPDX-License-Identifier: UNLICENSED
pragma solidity 0.8.15;

import {BaseConnextFacet} from "./BaseConnextFacet.sol";
import {AmplificationUtils, SwapUtils} from "../libraries/AmplificationUtils.sol";
import {LPToken} from "../helpers/LPToken.sol";
import {IERC20} from "@openzeppelin/contracts/token/ERC20/utils/SafeERC20.sol";
import {Clones} from "@openzeppelin/contracts/proxy/Clones.sol";

/**
 * @title SwapAdminFacet
 * @notice Contract module which exposes only-admin controls for the StableSwapFacet
 * contract.
 *
 * @dev This module is used through inheritance. It will make available the
 * modifier `onlyOwner`, which can be applied to your functions to restrict
 * their use to the owner.
 */
contract SwapAdminFacet is BaseConnextFacet {
  using SwapUtils for SwapUtils.Swap;
  using AmplificationUtils for SwapUtils.Swap;

  // ========== Custom Errors ===========
  error SwapAdminFacet__initializeSwap_alreadyInitialized();
  error SwapAdminFacet__initializeSwap_invalidPooledTokens();
  error SwapAdminFacet__initializeSwap_decimalsMismatch();
  error SwapAdminFacet__initializeSwap_duplicateTokens();
  error SwapAdminFacet__initializeSwap_zeroTokenAddress();
  error SwapAdminFacet__initializeSwap_tokenDecimalsExceedMax();
  error SwapAdminFacet__initializeSwap_aExceedMax();
  error SwapAdminFacet__initializeSwap_feeExceedMax();
  error SwapAdminFacet__initializeSwap_adminFeeExceedMax();
  error SwapAdminFacet__initializeSwap_failedInitLpTokenClone();

  // ============ Properties ============

  // ============ Events ============

  /**
   * @notice Emitted when the owner calls `initializeSwap`
   * @param key - Identifier for asset
   * @param swap - The swap that was initialized
   * @param caller - The caller of the function
   */
  event SwapInitialized(bytes32 indexed key, SwapUtils.Swap swap, address caller);

  /**
   * @notice Emitted when the owner withdraws admin fees
   * @param key - Identifier for asset
   * @param caller - The caller of the function
   */
  event AdminFeesWithdrawn(bytes32 indexed key, address caller);

  /**
   * @notice Emitted when the owner sets admin fees
   * @param key - Identifier for asset
   * @param newAdminFee - The updated fee
   * @param caller - The caller of the function
   */
  event AdminFeesSet(bytes32 indexed key, uint256 newAdminFee, address caller);

  /**
   * @notice Emitted when the owner sets swap fees
   * @param key - Identifier for asset
   * @param newSwapFee - The updated fee
   * @param caller - The caller of the function
   */
  event SwapFeesSet(bytes32 indexed key, uint256 newSwapFee, address caller);

  /**
   * @notice Emitted when the owner starts ramping up or down the A parameter
   * @param key - Identifier for asset
   * @param futureA - The final A value after ramp
   * @param futureTime - The time A should reach the final value
   * @param caller - The caller of the function
   */
  event RampAStarted(bytes32 indexed key, uint256 futureA, uint256 futureTime, address caller);

  /**
   * @notice Emitted when the owner stops ramping up or down the A parameter
   * @param key - Identifier for asset
   * @param caller - The caller of the function
   */
  event RampAStopped(bytes32 indexed key, address caller);

  // ============ External: Getters ============

  /*** StableSwap ADMIN FUNCTIONS ***/
  /**
   * @notice Initializes this Swap contract with the given parameters.
   * This will also clone a LPToken contract that represents users'
   * LP positions. The owner of LPToken will be this contract - which means
   * only this contract is allowed to mint/burn tokens.
   *
   * @param _key the hash of the canonical id and domain for token
   * @param _pooledTokens an array of ERC20s this pool will accept
   * @param decimals the decimals to use for each pooled token,
   * eg 8 for WBTC. Cannot be larger than POOL_PRECISION_DECIMALS
   * @param lpTokenName the long-form name of the token to be deployed
   * @param lpTokenSymbol the short symbol for the token to be deployed
   * @param _a the amplification coefficient * n * (n - 1). See the
   * StableSwap paper for details
   * @param _fee default swap fee to be initialized with
   * @param _adminFee default adminFee to be initialized with
   * @param lpTokenTargetAddress the address of an existing LPToken contract to use as a target
   */
  function initializeSwap(
    bytes32 _key,
    IERC20[] memory _pooledTokens,
    uint8[] memory decimals,
    string memory lpTokenName,
    string memory lpTokenSymbol,
    uint256 _a,
    uint256 _fee,
    uint256 _adminFee,
    address lpTokenTargetAddress
  ) external onlyOwner {
    if (s.swapStorages[_key].pooledTokens.length != 0) revert SwapAdminFacet__initializeSwap_alreadyInitialized();

    // Check _pooledTokens and precisions parameter
    if (_pooledTokens.length <= 1 || _pooledTokens.length > 32)
      revert SwapAdminFacet__initializeSwap_invalidPooledTokens();

    uint8 numPooledTokens = uint8(_pooledTokens.length);

    if (numPooledTokens != decimals.length) revert SwapAdminFacet__initializeSwap_decimalsMismatch();

    uint256[] memory precisionMultipliers = new uint256[](decimals.length);

    for (uint8 i; i < numPooledTokens; ) {
      if (i != 0) {
        // Check if index is already used. Check if 0th element is a duplicate.
        if (s.tokenIndexes[_key][address(_pooledTokens[i])] != 0 || _pooledTokens[0] == _pooledTokens[i])
          revert SwapAdminFacet__initializeSwap_duplicateTokens();
      }
      if (address(_pooledTokens[i]) == address(0)) revert SwapAdminFacet__initializeSwap_zeroTokenAddress();

      if (decimals[i] > SwapUtils.POOL_PRECISION_DECIMALS)
        revert SwapAdminFacet__initializeSwap_tokenDecimalsExceedMax();

      precisionMultipliers[i] = 10**uint256(SwapUtils.POOL_PRECISION_DECIMALS - decimals[i]);
      s.tokenIndexes[_key][address(_pooledTokens[i])] = i;

      unchecked {
        ++i;
      }
    }

    // Check _a, _fee, _adminFee, _withdrawFee parameters
    if (_a >= AmplificationUtils.MAX_A) revert SwapAdminFacet__initializeSwap_aExceedMax();
    if (_fee >= SwapUtils.MAX_SWAP_FEE) revert SwapAdminFacet__initializeSwap_feeExceedMax();
    if (_adminFee >= SwapUtils.MAX_ADMIN_FEE) revert SwapAdminFacet__initializeSwap_adminFeeExceedMax();

    // Initialize a LPToken contract
    LPToken lpToken = LPToken(Clones.clone(lpTokenTargetAddress));
    if (!lpToken.initialize(lpTokenName, lpTokenSymbol)) revert SwapAdminFacet__initializeSwap_failedInitLpTokenClone();

    // Initialize swapStorage struct
    SwapUtils.Swap memory entry = SwapUtils.Swap({
      initialA: _a * AmplificationUtils.A_PRECISION,
      futureA: _a * AmplificationUtils.A_PRECISION,
      swapFee: _fee,
      adminFee: _adminFee,
      lpToken: lpToken,
      pooledTokens: _pooledTokens,
      tokenPrecisionMultipliers: precisionMultipliers,
      balances: new uint256[](_pooledTokens.length),
      adminFees: new uint256[](_pooledTokens.length),
      initialATime: 0,
      futureATime: 0
    });
    s.swapStorages[_key] = entry;
    emit SwapInitialized(_key, entry, msg.sender);
  }

  /**
   * @notice Withdraw all admin fees to the contract owner
   * @param key Hash of the canonical domain and id
   */
<<<<<<< HEAD
  function withdrawSwapAdminFees(bytes32 key) external onlyOwner {
    s.swapStorages[key].withdrawAdminFees(msg.sender);
    emit AdminFeesWithdrawn(key, msg.sender);
=======
  function withdrawSwapAdminFees(bytes32 canonicalId) external onlyOwner nonReentrant {
    s.swapStorages[canonicalId].withdrawAdminFees(msg.sender);
    emit AdminFeesWithdrawn(canonicalId, msg.sender);
>>>>>>> e1eb71fe
  }

  /**
   * @notice Update the admin fee. Admin fee takes portion of the swap fee.
   * @param key Hash of the canonical domain and id
   * @param newAdminFee new admin fee to be applied on future transactions
   */
  function setSwapAdminFee(bytes32 key, uint256 newAdminFee) external onlyOwner {
    s.swapStorages[key].setAdminFee(newAdminFee);
    emit AdminFeesSet(key, newAdminFee, msg.sender);
  }

  /**
   * @notice Update the swap fee to be applied on swaps
   * @param key Hash of the canonical domain and id
   * @param newSwapFee new swap fee to be applied on future transactions
   */
  function setSwapFee(bytes32 key, uint256 newSwapFee) external onlyOwner {
    s.swapStorages[key].setSwapFee(newSwapFee);
    emit SwapFeesSet(key, newSwapFee, msg.sender);
  }

  /**
   * @notice Start ramping up or down A parameter towards given futureA and futureTime
   * Checks if the change is too rapid, and commits the new A value only when it falls under
   * the limit range.
   * @param key Hash of the canonical domain and id
   * @param futureA the new A to ramp towards
   * @param futureTime timestamp when the new A should be reached
   */
  function rampA(
    bytes32 key,
    uint256 futureA,
    uint256 futureTime
  ) external onlyOwner {
    s.swapStorages[key].rampA(futureA, futureTime);
    emit RampAStarted(key, futureA, futureTime, msg.sender);
  }

  /**
   * @notice Stop ramping A immediately. Reverts if ramp A is already stopped.
   * @param key Hash of the canonical domain and id
   */
  function stopRampA(bytes32 key) external onlyOwner {
    s.swapStorages[key].stopRampA();
    emit RampAStopped(key, msg.sender);
  }
}<|MERGE_RESOLUTION|>--- conflicted
+++ resolved
@@ -177,15 +177,9 @@
    * @notice Withdraw all admin fees to the contract owner
    * @param key Hash of the canonical domain and id
    */
-<<<<<<< HEAD
-  function withdrawSwapAdminFees(bytes32 key) external onlyOwner {
+  function withdrawSwapAdminFees(bytes32 key) external onlyOwner nonReentrant {
     s.swapStorages[key].withdrawAdminFees(msg.sender);
     emit AdminFeesWithdrawn(key, msg.sender);
-=======
-  function withdrawSwapAdminFees(bytes32 canonicalId) external onlyOwner nonReentrant {
-    s.swapStorages[canonicalId].withdrawAdminFees(msg.sender);
-    emit AdminFeesWithdrawn(canonicalId, msg.sender);
->>>>>>> e1eb71fe
   }
 
   /**
