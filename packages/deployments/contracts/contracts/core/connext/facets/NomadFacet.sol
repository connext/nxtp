--- conflicted
+++ resolved
@@ -133,20 +133,15 @@
     if (pathLen != 0) {
       // fast liquidity path
       // Credit each router that provided liquidity their due 'share' of the asset.
-<<<<<<< HEAD
-      uint256 routerAmt = toDistribute / pathLen;
+      uint256 routerAmt = _amount / pathLen;
       for (uint256 i; i < pathLen - 1; ) {
-=======
-      uint256 routerAmt = _amount / pathLen;
-      for (uint256 i; i < pathLen; ) {
->>>>>>> 7a1ee9b6
         s.routerBalances[routers[i]][_localToken] += routerAmt;
         unchecked {
           ++i;
         }
       }
       // The last router in the multipath will sweep the remaining balance to account for remainder dust.
-      uint256 toSweep = routerAmt + (toDistribute % pathLen);
+      uint256 toSweep = routerAmt + (_amount % pathLen);
       s.routerBalances[routers[pathLen - 1]][_localToken] -= toSweep;
     }
 
