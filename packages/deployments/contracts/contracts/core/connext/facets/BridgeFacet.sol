// SPDX-License-Identifier: UNLICENSED
pragma solidity 0.8.15;

import {SafeERC20} from "@openzeppelin/contracts/token/ERC20/utils/SafeERC20.sol";
import {IERC20} from "@openzeppelin/contracts/token/ERC20/IERC20.sol";
import {ECDSA} from "@openzeppelin/contracts/utils/cryptography/ECDSA.sol";
import {Address} from "@openzeppelin/contracts/utils/Address.sol";
import {TypedMemView} from "../../../nomad-core/libs/TypedMemView.sol";
import {TypeCasts} from "../../../nomad-core/contracts/XAppConnectionManager.sol";

import {BaseConnextFacet} from "./BaseConnextFacet.sol";

import {AssetLogic} from "../libraries/AssetLogic.sol";
import {XCallArgs, ExecuteArgs, CallParams, TokenId} from "../libraries/LibConnextStorage.sol";
import {LibCrossDomainProperty} from "../libraries/LibCrossDomainProperty.sol";

import {PromiseRouter} from "../../promise/PromiseRouter.sol";

import {IWeth} from "../interfaces/IWeth.sol";
import {ITokenRegistry} from "../interfaces/ITokenRegistry.sol";
import {IExecutor} from "../interfaces/IExecutor.sol";
import {IAavePool} from "../interfaces/IAavePool.sol";
import {ISponsorVault} from "../interfaces/ISponsorVault.sol";

contract BridgeFacet is BaseConnextFacet {
  // ============ Libraries ============
  using TypedMemView for bytes;
  using TypedMemView for bytes29;

  // ========== Structs ===========

  struct XCalledEventArgs {
    address transactingAssetId;
    uint256 amount;
    uint256 bridgedAmt;
    address bridged;
  }

  // ========== Custom Errors ===========

  error BridgeFacet__setPromiseRouter_invalidPromiseRouter();
  error BridgeFacet__setExecutor_invalidExecutor();
  error BridgeFacet__setSponsorVault_invalidSponsorVault();
  error BridgeFacet__addConnextion_invalidDomain();
  error BridgeFacet__xcall_wrongDomain();
  error BridgeFacet__xcall_destinationNotSupported();
  error BridgeFacet__xcall_emptyToOrRecovery();
  error BridgeFacet__xcall_notSupportedAsset();
  error BridgeFacet__xcall_nonZeroCallbackFeeForCallback();
  error BridgeFacet__xcall_callbackNotAContract();
  error BridgeFacet__xcall_missingAgent();
  error BridgeFacet__xcall_invalidSlippageTol();
  error BridgeFacet__execute_unapprovedSender();
  error BridgeFacet__execute_wrongDomain();
  error BridgeFacet__execute_maxRoutersExceeded();
  error BridgeFacet__execute_notSupportedRouter();
  error BridgeFacet__execute_invalidRouterSignature();
  error BridgeFacet__execute_alreadyExecuted();
  error BridgeFacet__execute_notApprovedForPortals();
  error BridgeFacet__execute_alreadyReconciled();
  error BridgeFacet__execute_notReconciled();
  error BridgeFacet__handleExecuteTransaction_invalidSponsoredAmount();
  error BridgeFacet__executePortalTransfer_insufficientAmountWithdrawn();
  error BridgeFacet__bumpTransfer_valueIsZero();
  error BridgeFacet__forceReceiveLocal_invalidSender();

  // ============ Properties ============

  uint16 public constant AAVE_REFERRAL_CODE = 0;

  // ============ Events ============

  /**
   * @notice Emitted when `xcall` is called on the origin domain
   */
  event XCalled(
    bytes32 indexed transferId,
    uint256 indexed nonce,
    XCallArgs xcallArgs,
    XCalledEventArgs args,
    address caller
  );

  /**
   * @notice Emitted when `execute` is called on the destination chain
   * @dev `execute` may be called when providing fast liquidity *or* when processing a reconciled transfer
   * @param transferId - The unique identifier of the crosschain transfer
   * @param to - The CallParams.to provided, created as indexed parameter
   * @param args - The ExecuteArgs provided to the function
   * @param transactingAsset - The asset the to gets or the external call is executed with. Should be the
   * adopted asset on that chain.
   * @param transactingAmount - The amount of transferring asset the to address receives or the external call is
   * executed with
   * @param caller - The account that called the function
   */
  event Executed(
    bytes32 indexed transferId,
    address indexed to,
    ExecuteArgs args,
    address transactingAsset,
    uint256 transactingAmount,
    address caller
  );

  /**
   * @notice Emitted when `bumpTransfer` is called by an user on the origin domain
   * @param transferId - The unique identifier of the crosschain transaction
   * @param relayerFee - The updated amount of relayer fee in native asset
   * @param caller - The account that called the function
   */
  event TransferRelayerFeesUpdated(bytes32 indexed transferId, uint256 relayerFee, address caller);

  /**
   * @notice Emitted when a transfer will accept the local asset instead of the
   * previously specified adopted asset.
   * @param transferId - The unique identifier of the crosschain transaction
   * @param canonicalId - The canonical identifier for the local asset
   * @param canonicalDomain - The canonical domain for the local asset
   * @param amount - The amount for the transfer
   */
  event ForcedReceiveLocal(
    bytes32 indexed transferId,
    bytes32 indexed canonicalId,
    uint32 canonicalDomain,
    uint256 amount
  );

  /**
   * @notice Emitted when a router used Aave Portal liquidity for fast transfer
   * @param transferId - The unique identifier of the crosschain transaction
   * @param router - The authorized router that used Aave Portal liquidity
   * @param asset - The asset that was provided by Aave Portal
   * @param amount - The amount of asset that was provided by Aave Portal
   */
  event AavePortalMintUnbacked(bytes32 indexed transferId, address indexed router, address asset, uint256 amount);

  /**
   * @notice Emitted when the sponsorVault variable is updated
   * @param oldSponsorVault - The sponsorVault old value
   * @param newSponsorVault - The sponsorVault new value
   * @param caller - The account that called the function
   */
  event SponsorVaultUpdated(address oldSponsorVault, address newSponsorVault, address caller);

  /**
   * @notice Emitted when the promiseRouter variable is updated
   * @param oldRouter - The promiseRouter old value
   * @param newRouter - The promiseRouter new value
   * @param caller - The account that called the function
   */
  event PromiseRouterUpdated(address oldRouter, address newRouter, address caller);

  /**
   * @notice Emitted when the executor variable is updated
   * @param oldExecutor - The executor old value
   * @param newExecutor - The executor new value
   * @param caller - The account that called the function
   */
  event ExecutorUpdated(address oldExecutor, address newExecutor, address caller);

  /**
   * @notice Emitted when a new connext instance is added
   * @param domain - The domain the connext instance is on
   * @param connext - The address of the connext instance
   * @param caller - The account that called the function
   */
  event ConnextionAdded(uint32 domain, address connext, address caller);

  // ============ Getters ============

  function relayerFees(bytes32 _transferId) public view returns (uint256) {
    return s.relayerFees[_transferId];
  }

  function routedTransfers(bytes32 _transferId) public view returns (address[] memory) {
    return s.routedTransfers[_transferId];
  }

  function reconciledTransfers(bytes32 _transferId) public view returns (bool) {
    return s.reconciledTransfers[_transferId];
  }

  function connextion(uint32 _domain) public view returns (address) {
    return TypeCasts.bytes32ToAddress(s.connextions[_domain]);
  }

  function domain() public view returns (uint32) {
    return s.domain;
  }

  function executor() public view returns (IExecutor) {
    return s.executor;
  }

  function nonce() public view returns (uint256) {
    return s.nonce;
  }

  function sponsorVault() public view returns (ISponsorVault) {
    return s.sponsorVault;
  }

  function promiseRouter() external view returns (PromiseRouter) {
    return s.promiseRouter;
  }

  // ============ Admin methods ==============

  function setPromiseRouter(address payable _promiseRouter) external onlyOwner {
    address old = address(s.promiseRouter);
    if (old == _promiseRouter || !Address.isContract(_promiseRouter))
      revert BridgeFacet__setPromiseRouter_invalidPromiseRouter();

    s.promiseRouter = PromiseRouter(_promiseRouter);
    emit PromiseRouterUpdated(old, _promiseRouter, msg.sender);
  }

  function setExecutor(address _executor) external onlyOwner {
    address old = address(s.executor);
    if (old == _executor || !Address.isContract(_executor)) revert BridgeFacet__setExecutor_invalidExecutor();

    s.executor = IExecutor(_executor);
    emit ExecutorUpdated(old, _executor, msg.sender);
  }

  function setSponsorVault(address _sponsorVault) external onlyOwner {
    address old = address(s.sponsorVault);
    if (old == _sponsorVault || !Address.isContract(_sponsorVault))
      revert BridgeFacet__setSponsorVault_invalidSponsorVault();

    s.sponsorVault = ISponsorVault(_sponsorVault);
    emit SponsorVaultUpdated(old, _sponsorVault, msg.sender);
  }

  function addConnextion(uint32 _domain, address _connext) external onlyOwner {
    // Make sure we aren't setting the current domain as the connextion.
    if (_domain == s.domain) {
      revert BridgeFacet__addConnextion_invalidDomain();
    }

    s.connextions[_domain] = TypeCasts.addressToBytes32(_connext);
    emit ConnextionAdded(_domain, _connext, msg.sender);
  }

  // ============ Public methods ==============

  /**
   * @notice Initiates a cross-chain transfer of funds, calldata, and/or various named properties using the nomad
   * network.
   *
   * @dev For ERC20 transfers, this contract must have approval to transfer the input (transacting) assets. The adopted
   * assets will be swapped for their local nomad asset counterparts (i.e. bridgeable tokens) via the configured AMM if
   * necessary. In the event that the adopted assets *are* local nomad assets, no swap is needed. The local tokens will
   * then be sent via the bridge router. If the local assets are representational for an asset on another chain, we will
   * burn the tokens here. If the local assets are canonical (meaning that the adopted<>local asset pairing is native
   * to this chain), we will custody the tokens here.
   *
   * For native transfers, the native asset will be wrapped by depositing them to the configured Wrapper contract. Next,
   * the wrapper tokens (e.g. WETH) are swapped for their local nomad asset counterparts via the configured AMM.
   * Those local tokens will then be sent via the bridge router. Since the local assets would always be canonical in this
   * case, custody of the local assets will be kept here.
   *
   * @param _args - The XCallArgs arguments.
   * @return bytes32 - The transfer ID of the newly created crosschain transfer.
   */
  function xcall(XCallArgs calldata _args) external payable nonReentrant whenNotPaused returns (bytes32) {
    // Sanity checks.
    bytes32 remoteInstance;
    {
      // Correct origin domain.
      if (_args.params.originDomain != s.domain) {
        revert BridgeFacet__xcall_wrongDomain();
      }

      // Destination domain is supported.
      // NOTE: This check implicitly also checks that `_args.params.destinationDomain != s.domain`, because the index
      // `s.domain` of `s.connextions` should always be `bytes32(0)`.
      remoteInstance = s.connextions[_args.params.destinationDomain];
      if (remoteInstance == bytes32(0)) {
        revert BridgeFacet__xcall_destinationNotSupported();
      }

<<<<<<< HEAD
      // Recipient and recovery addresses are both defined.
      if (_args.params.to == address(0) || _args.params.recovery == address(0)) {
        revert BridgeFacet__xcall_emptyTo();
=======
      // Recipient is defined.
      if (_args.params.to == address(0)) {
        revert BridgeFacet__xcall_emptyToOrRecovery();
>>>>>>> c5b63f1e
      }

      // If the user might be receiving adopted assets on the destination chain, they ought to have a defined agent
      // so that they can call `forceReceiveLocal` if need be.
      if (_args.params.agent == address(0) && !_args.params.receiveLocal) {
        revert BridgeFacet__xcall_missingAgent();
      }

      if (_args.params.callback != address(0)) {
        // Callback address must be a contract if it is supplied.
        if (!Address.isContract(_args.params.callback)) {
          revert BridgeFacet__xcall_callbackNotAContract();
        }
      } else if (_args.params.callbackFee != 0) {
        // Othewrise, if callback address is not set, callback fee should be 0.
        revert BridgeFacet__xcall_nonZeroCallbackFeeForCallback();
      }

      // Slippage tolerance must be less than the LIQUIDITY_FEE_DENOMINATOR, otherwise the min amount received would
      // be greater than the target amount received, meaning the `execute` could only revert and funds would get stuck
      // at the destination.
      if (_args.params.slippageTol > s.LIQUIDITY_FEE_DENOMINATOR) {
        revert BridgeFacet__xcall_invalidSlippageTol();
      }
    }

    bytes32 transferId;
    uint256 _sNonce;
    XCalledEventArgs memory eventArgs;
    {
      // Get the true transacting asset ID (using wrapper instead of native, if applicable).
      address transactingAssetId = _args.transactingAssetId == address(0)
        ? address(s.wrapper)
        : _args.transactingAssetId;

      // Check that the asset is supported -- can be either adopted or local.
      TokenId memory canonical = s.adoptedToCanonical[transactingAssetId];
      if (canonical.id == bytes32(0)) {
        // Here, the asset is *not* the adopted asset. The only other valid option
        // is for this asset to be the local asset (i.e. transferring madEth on optimism)
        // NOTE: it *cannot* be the canonical asset. the canonical asset is only used on
        // the canonical domain, where it is *also* the adopted asset.
        if (s.tokenRegistry.isLocalOrigin(transactingAssetId)) {
          // revert, using a token of local origin that is not registered as adopted
          revert BridgeFacet__xcall_notSupportedAsset();
        }

        (uint32 canonicalDomain, bytes32 canonicalId) = s.tokenRegistry.getTokenId(transactingAssetId);
        canonical = TokenId(canonicalDomain, canonicalId);
      }

      // Transfer funds of transacting asset to the contract from the user.
      // NOTE: Will wrap any native asset transferred to wrapped-native automatically.
      AssetLogic.handleIncomingAsset(
        _args.transactingAssetId,
        _args.amount,
        _args.params.relayerFee + _args.params.callbackFee
      );

      // Swap to the local asset from adopted if applicable.
      (uint256 bridgedAmt, address bridged) = AssetLogic.swapToLocalAssetIfNeeded(
        canonical,
        transactingAssetId,
        _args.amount,
        _args.params.slippageTol
      );

      // Calculate the transfer id
      transferId = _getTransferId(_args, canonical, bridgedAmt);
      _sNonce = s.nonce++;

      // Store the relayer fee
      // NOTE: this has to be done *after* transferring in + swapping assets because
      // the transfer id uses the amount that is bridged (i.e. amount in local asset)
      s.relayerFees[transferId] = _args.params.relayerFee;

      // Transfer callback fee to PromiseRouter if set
      if (_args.params.callbackFee != 0) {
        s.promiseRouter.initCallbackFee{value: _args.params.callbackFee}(transferId);
      }

      // Approve bridge router
      SafeERC20.safeApprove(IERC20(bridged), address(s.bridgeRouter), 0);
      SafeERC20.safeIncreaseAllowance(IERC20(bridged), address(s.bridgeRouter), bridgedAmt);

      // Send message
      s.bridgeRouter.sendToHook(
        bridged,
        bridgedAmt,
        _args.params.destinationDomain,
        remoteInstance,
        abi.encodePacked(transferId)
      );

      // Format arguments for XCalled event that will be emitted below.
      eventArgs = XCalledEventArgs({
        transactingAssetId: transactingAssetId,
        amount: _args.amount,
        bridgedAmt: bridgedAmt,
        bridged: bridged
      });
    }

    // emit event
    emit XCalled(transferId, _sNonce, _args, eventArgs, msg.sender);

    return transferId;
  }

  /**
   * @notice Called on a destination domain to disburse correct assets to end recipient and execute any included
   * calldata.
   *
   * @dev Can be called before or after `handle` [reconcile] is called (regarding the same transfer), depending on
   * whether the fast liquidity route (i.e. funds provided by routers) is being used for this transfer. As a result,
   * executed calldata (including properties like `originSender`) may or may not be verified depending on whether the
   * reconcile has been completed (i.e. the optimistic confirmation period has elapsed).
   *
   * @param _args - ExecuteArgs arguments.
   * @return bytes32 - The transfer ID of the crosschain transfer. Should match the xcall's transfer ID in order for
   * reconciliation to occur.
   */
  function execute(ExecuteArgs calldata _args) external nonReentrant whenNotPaused returns (bytes32) {
    // Retrieve canonical domain and ID for the transacting asset.
    (uint32 canonicalDomain, bytes32 canonicalId) = s.tokenRegistry.getTokenId(_args.local);

    (bytes32 transferId, bool reconciled) = _executeSanityChecks(_args, canonicalDomain, canonicalId);

    // Set the relayer for this transaction to allow for future claim
    s.transferRelayer[transferId] = msg.sender;

    // execute router liquidity when this is a fast transfer
    // asset will be adopted unless specified to be local in params
    (uint256 amount, address asset) = _handleExecuteLiquidity(transferId, canonicalId, !reconciled, _args);

    // execute the transaction
    uint256 amountWithSponsors = _handleExecuteTransaction(_args, amount, asset, transferId, reconciled);

    // emit event
    emit Executed(transferId, _args.params.to, _args, asset, amountWithSponsors, msg.sender);

    return transferId;
  }

  /**
   * @notice Anyone can call this function on the origin domain to increase the relayer fee for a transfer.
   * @param _transferId - The unique identifier of the crosschain transaction
   */
  function bumpTransfer(bytes32 _transferId) external payable whenNotPaused {
    if (msg.value == 0) revert BridgeFacet__bumpTransfer_valueIsZero();

    s.relayerFees[_transferId] += msg.value;

    emit TransferRelayerFeesUpdated(_transferId, s.relayerFees[_transferId], msg.sender);
  }

  /**
   * @notice A user-specified agent can call this to accept the local asset instead of the
   * previously specified adopted asset.
   * @dev Should be called in situations where transfers are facing unfavorable slippage
   * conditions for extended periods
   * @param _params - The call params for the transaction
   * @param _amount - The amount of transferring asset the tx called xcall with
   * @param _nonce - The nonce for the transfer
   * @param _canonicalId - The identifier of the canonical asset associated with the transfer
   * @param _canonicalDomain - The domain of the canonical asset associated with the transfer
   * @param _originSender - The msg.sender of the origin call
   */
  function forceReceiveLocal(
    CallParams calldata _params,
    uint256 _amount,
    uint256 _nonce,
    bytes32 _canonicalId,
    uint32 _canonicalDomain,
    address _originSender
  ) external {
    // Enforce caller
    if (msg.sender != _params.agent) revert BridgeFacet__forceReceiveLocal_invalidSender();

    // Calculate transfer id
    bytes32 transferId = _calculateTransferId(_params, _amount, _nonce, _canonicalId, _canonicalDomain, _originSender);

    // Store receive local
    s.receiveLocalOverrides[transferId] = true;

    // Emit event
    emit ForcedReceiveLocal(transferId, _canonicalId, _canonicalDomain, _amount);
  }

  // ============ Private Functions ============

  /**
   * @notice Holds the logic to recover the signer from an encoded payload.
   * @dev Will hash and convert to an eth signed message.
   * @param _signed The hash that was signed
   * @param _sig The signature you are recovering the signer from
   */
  function _recoverSignature(bytes32 _signed, bytes calldata _sig) internal pure returns (address) {
    // Recover
    return ECDSA.recover(ECDSA.toEthSignedMessageHash(_signed), _sig);
  }

  /**
   * @notice Performs some sanity checks for `execute`
   * @dev Need this to prevent stack too deep
   */
  function _executeSanityChecks(
    ExecuteArgs calldata _args,
    uint32 canonicalDomain,
    bytes32 canonicalId
  ) private view returns (bytes32, bool) {
    // If the sender is not approved relayer, revert
    if (!s.approvedRelayers[msg.sender] && msg.sender != _args.params.agent) {
      revert BridgeFacet__execute_unapprovedSender();
    }

    // If this is not the destination domain revert
    if (_args.params.destinationDomain != s.domain) {
      revert BridgeFacet__execute_wrongDomain();
    }

    // Path length refers to the number of facilitating routers. A transfer is considered 'multipath'
    // if multiple routers provide liquidity (in even 'shares') for it.
    uint256 pathLength = _args.routers.length;

    // Make sure number of routers is below the configured maximum.
    if (pathLength > s.maxRoutersPerTransfer) revert BridgeFacet__execute_maxRoutersExceeded();

    // Derive transfer ID based on given arguments.
    bytes32 transferId = _getTransferId(_args, canonicalDomain, canonicalId);

    // Retrieve the reconciled record. If the transfer is `forceSlow` then it must be reconciled first
    // before it's executed.
    bool reconciled = s.reconciledTransfers[transferId];
    if (_args.params.forceSlow && !reconciled) revert BridgeFacet__execute_notReconciled();

    // Hash the payload for which each router should have produced a signature.
    // Each router should have signed the `transferId` (which implicitly signs call params,
    // amount, and tokenId) as well as the `pathLength`, or the number of routers with which
    // they are splitting liquidity provision.
    bytes32 routerHash = keccak256(abi.encode(transferId, pathLength));

    // check the reconciled status is correct
    // (i.e. if there are routers provided, the transfer must *not* be reconciled)
    if (pathLength != 0) // make sure routers are all approved if needed
    {
      if (reconciled) revert BridgeFacet__execute_alreadyReconciled();

      for (uint256 i; i < pathLength; ) {
        // Make sure the router is approved, if applicable.
        // If router ownership is renounced (_RouterOwnershipRenounced() is true), then the router whitelist
        // no longer applies and we can skip this approval step.
        if (!_isRouterOwnershipRenounced() && !s.routerPermissionInfo.approvedRouters[_args.routers[i]]) {
          revert BridgeFacet__execute_notSupportedRouter();
        }

        // Validate the signature. We'll recover the signer's address using the expected payload and basic ECDSA
        // signature scheme recovery. The address for each signature must match the router's address.
        if (_args.routers[i] != _recoverSignature(routerHash, _args.routerSignatures[i])) {
          revert BridgeFacet__execute_invalidRouterSignature();
        }

        unchecked {
          ++i;
        }
      }
    } else {
      // If there are no routers for this transfer, this `execute` must be a slow liquidity route; in which
      // case, we must make sure the transfer's been reconciled.
      if (!reconciled) revert BridgeFacet__execute_notReconciled();
    }

    // Require that this transfer has not already been executed. If it were executed, the `transferRelayer`
    // would have been set in the previous call (to enable the caller to claim relayer fees).
    if (s.transferRelayer[transferId] != address(0)) {
      revert BridgeFacet__execute_alreadyExecuted();
    }

    return (transferId, reconciled);
  }

  /**
   * @notice Calculates a transferId based on `xcall` arguments
   * @dev Need this to prevent stack too deep
   */
  function _getTransferId(
    XCallArgs calldata _args,
    TokenId memory _canonical,
    uint256 bridgedAmt
  ) private view returns (bytes32) {
    return _calculateTransferId(_args.params, bridgedAmt, s.nonce, _canonical.id, _canonical.domain, msg.sender);
  }

  /**
   * @notice Calculates a transferId based on `execute` arguments
   * @dev Need this to prevent stack too deep
   */
  function _getTransferId(
    ExecuteArgs calldata _args,
    uint32 canonicalDomain,
    bytes32 canonicalId
  ) private pure returns (bytes32) {
    return
      _calculateTransferId(_args.params, _args.amount, _args.nonce, canonicalId, canonicalDomain, _args.originSender);
  }

  /**
   * @notice Calculates fast transfer amount.
   * @param _amount Transfer amount
   * @param _numerator Numerator
   * @param _denominator Denominator
   */
  function _muldiv(
    uint256 _amount,
    uint256 _numerator,
    uint256 _denominator
  ) private pure returns (uint256) {
    return (_amount * _numerator) / _denominator;
  }

  /**
   * @notice Execute liquidity process used when calling `execute`
   * @dev Need this to prevent stack too deep
   */
  function _handleExecuteLiquidity(
    bytes32 _transferId,
    bytes32 _canonicalId,
    bool _isFast,
    ExecuteArgs calldata _args
  ) private returns (uint256, address) {
    if (_args.amount == 0) {
      return (0, _args.local);
    }

    uint256 toSwap = _args.amount;
    // If this is a fast liquidity path, we should handle deducting from applicable routers' liquidity.
    // If this is a slow liquidity path, the transfer must have been reconciled (if we've reached this point),
    // and the funds would have been custodied in this contract. The exact custodied amount is untracked in state
    // (since the amount is hashed in the transfer ID itself) - thus, no updates are required.
    if (_isFast) {
      uint256 pathLen = _args.routers.length;

      // Calculate amount that routers will provide with the fast-liquidity fee deducted.
      toSwap = _muldiv(_args.amount, s.LIQUIDITY_FEE_NUMERATOR, s.LIQUIDITY_FEE_DENOMINATOR);

      // Save the addresses of all routers providing liquidity for this transfer.
      s.routedTransfers[_transferId] = _args.routers;

      if (pathLen == 1) {
        // If router does not have enough liquidity, try to use Aave Portals.
        // only one router should be responsible for taking on this credit risk, and it should only
        // deal with transfers expecting adopted assets (to avoid introducing runtime slippage).
        if (
          !_args.params.receiveLocal &&
          s.routerBalances[_args.routers[0]][_args.local] < toSwap &&
          s.aavePool != address(0)
        ) {
          if (!s.routerPermissionInfo.approvedForPortalRouters[_args.routers[0]])
            revert BridgeFacet__execute_notApprovedForPortals();

          // Portal provides the adopted asset so we early return here
          return _executePortalTransfer(_transferId, _canonicalId, toSwap, _args.routers[0]);
        } else {
          // Decrement the router's liquidity.
          s.routerBalances[_args.routers[0]][_args.local] -= toSwap;
        }
      } else {
        // For each router, assert they are approved, and deduct liquidity.
        uint256 routerAmount = toSwap / pathLen;
        for (uint256 i; i < pathLen - 1; ) {
          // Decrement router's liquidity.
          s.routerBalances[_args.routers[i]][_args.local] -= routerAmount;

          unchecked {
            ++i;
          }
        }
        // The last router in the multipath will sweep the remaining balance to account for remainder dust.
        uint256 toSweep = routerAmount + (toSwap % pathLen);
        s.routerBalances[_args.routers[pathLen - 1]][_args.local] -= toSweep;
      }
    }

    // if the local asset is specified, or the adopted asset was overridden (i.e. when
    // user facing slippage conditions outside of their boundaries), exit
    if (_args.params.receiveLocal || s.receiveLocalOverrides[_transferId]) {
      return (toSwap, _args.local);
    }

    // swap out of mad* asset into adopted asset if needed
    return AssetLogic.swapFromLocalAssetIfNeeded(_canonicalId, _args.local, toSwap, _args.params.slippageTol);
  }

  /**
   * @notice Process the transfer, and calldata if needed, when calling `execute`
   * @dev Need this to prevent stack too deep
   */
  function _handleExecuteTransaction(
    ExecuteArgs calldata _args,
    uint256 _amount,
    address _asset, // adopted (or local if specified)
    bytes32 _transferId,
    bool _reconciled
  ) private returns (uint256) {
    // If the domain if sponsored
    if (address(s.sponsorVault) != address(0)) {
      // fast liquidity path
      if (!_reconciled) {
        // Vault will return the amount of the fee they sponsored in the native fee
        // NOTE: some considerations here around fee on transfer tokens and ensuring
        // there are no malicious `Vaults` that do not transfer the correct amount. Should likely do a
        // balance read about it

        uint256 starting = IERC20(_asset).balanceOf(address(this));
        uint256 denom = s.LIQUIDITY_FEE_DENOMINATOR;
        uint256 liquidityFee = _muldiv(_args.amount, (denom - s.LIQUIDITY_FEE_NUMERATOR), denom);

        (bool success, bytes memory data) = address(s.sponsorVault).call(
          abi.encodeWithSelector(s.sponsorVault.reimburseLiquidityFees.selector, _asset, liquidityFee, _args.params.to)
        );

        if (success) {
          uint256 sponsored = abi.decode(data, (uint256));

          // Validate correct amounts are transferred
          if (IERC20(_asset).balanceOf(address(this)) != starting + sponsored) {
            revert BridgeFacet__handleExecuteTransaction_invalidSponsoredAmount();
          }

          _amount = _amount + sponsored;
        }
      }

      // Should dust the recipient with the lesser of a vault-defined cap or the converted relayer fee
      // If there is no conversion available (i.e. no oracles for origin domain asset <> dest asset pair),
      // then the vault should just pay out the configured constant
      address(s.sponsorVault).call(
        abi.encodeWithSelector(
          s.sponsorVault.reimburseRelayerFees.selector,
          _args.params.originDomain,
          payable(_args.params.to),
          _args.params.relayerFee
        )
      );
    }

    // execute the the transaction
    if (keccak256(_args.params.callData) == EMPTY) {
      // no call data, send funds to the user
      AssetLogic.handleOutgoingAsset(_asset, _args.params.to, _amount);
    } else {
      // execute calldata w/funds
      address transferred = AssetLogic.handleOutgoingAsset(_asset, address(s.executor), _amount);

      (bool success, bytes memory returnData) = s.executor.execute{value: transferred == address(0) ? _amount : 0}(
        IExecutor.ExecutorArgs(
          _transferId,
          _amount,
          _args.params.to,
          _args.params.recovery,
          transferred,
          _reconciled
            ? LibCrossDomainProperty.formatDomainAndSenderBytes(_args.params.originDomain, _args.originSender)
            : LibCrossDomainProperty.EMPTY_BYTES,
          _args.params.callData
        )
      );

      // If callback address is not zero, send on the PromiseRouter
      if (_args.params.callback != address(0)) {
        s.promiseRouter.send(_args.params.originDomain, _transferId, _args.params.callback, success, returnData);
      }
    }

    return _amount;
  }

  /**
   * @notice Uses Aave Portals to provide fast liquidity
   */
  function _executePortalTransfer(
    bytes32 _transferId,
    bytes32 _canonicalId,
    uint256 _fastTransferAmount,
    address _router
  ) internal returns (uint256, address) {
    // Calculate local to adopted swap output if needed
    address adopted = s.canonicalToAdopted[_canonicalId];

    IAavePool(s.aavePool).mintUnbacked(adopted, _fastTransferAmount, address(this), AAVE_REFERRAL_CODE);

    // Improvement: Instead of withdrawing to address(this), withdraw directly to the user or executor to save 1 transfer
    uint256 amountWithdrawn = IAavePool(s.aavePool).withdraw(adopted, _fastTransferAmount, address(this));

    if (amountWithdrawn < _fastTransferAmount) revert BridgeFacet__executePortalTransfer_insufficientAmountWithdrawn();

    // Store principle debt
    s.portalDebt[_transferId] = _fastTransferAmount;

    // Store fee debt
    s.portalFeeDebt[_transferId] = (s.aavePortalFeeNumerator * _fastTransferAmount) / s.LIQUIDITY_FEE_DENOMINATOR;

    emit AavePortalMintUnbacked(_transferId, _router, adopted, _fastTransferAmount);

    return (_fastTransferAmount, adopted);
  }
}<|MERGE_RESOLUTION|>--- conflicted
+++ resolved
@@ -280,15 +280,9 @@
         revert BridgeFacet__xcall_destinationNotSupported();
       }
 
-<<<<<<< HEAD
-      // Recipient and recovery addresses are both defined.
+      // Recipient and recovery defined.
       if (_args.params.to == address(0) || _args.params.recovery == address(0)) {
-        revert BridgeFacet__xcall_emptyTo();
-=======
-      // Recipient is defined.
-      if (_args.params.to == address(0)) {
         revert BridgeFacet__xcall_emptyToOrRecovery();
->>>>>>> c5b63f1e
       }
 
       // If the user might be receiving adopted assets on the destination chain, they ought to have a defined agent
