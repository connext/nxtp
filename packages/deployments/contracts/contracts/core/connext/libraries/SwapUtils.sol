// SPDX-License-Identifier: UNLICENSED
pragma solidity 0.8.15;

import {SafeERC20, IERC20} from "@openzeppelin/contracts/token/ERC20/utils/SafeERC20.sol";

import {LPToken} from "../helpers/LPToken.sol";
import {AmplificationUtils} from "./AmplificationUtils.sol";
import {MathUtils} from "./MathUtils.sol";

/**
 * @title SwapUtils library
 * @notice A library to be used within Swap.sol. Contains functions responsible for custody and AMM functionalities.
 * @dev Contracts relying on this library must initialize SwapUtils.Swap struct then use this library
 * for SwapUtils.Swap struct. Note that this library contains both functions called by users and admins.
 * Admin functions should be protected within contracts using this library.
 */
library SwapUtils {
  using SafeERC20 for IERC20;
  using MathUtils for uint256;

  /*** EVENTS ***/

  event TokenSwap(
    bytes32 indexed key,
    address indexed buyer,
    uint256 tokensSold,
    uint256 tokensBought,
    uint128 soldId,
    uint128 boughtId
  );
  event AddLiquidity(
    bytes32 indexed key,
    address indexed provider,
    uint256[] tokenAmounts,
    uint256[] fees,
    uint256 invariant,
    uint256 lpTokenSupply
  );
  event RemoveLiquidity(bytes32 indexed key, address indexed provider, uint256[] tokenAmounts, uint256 lpTokenSupply);
  event RemoveLiquidityOne(
    bytes32 indexed key,
    address indexed provider,
    uint256 lpTokenAmount,
    uint256 lpTokenSupply,
    uint256 boughtId,
    uint256 tokensBought
  );
  event RemoveLiquidityImbalance(
    bytes32 indexed key,
    address indexed provider,
    uint256[] tokenAmounts,
    uint256[] fees,
    uint256 invariant,
    uint256 lpTokenSupply
  );
  event NewAdminFee(bytes32 indexed key, uint256 newAdminFee);
  event NewSwapFee(bytes32 indexed key, uint256 newSwapFee);

  struct Swap {
    // variables around the ramp management of A,
    // the amplification coefficient * n * (n - 1)
    // see https://www.curve.fi/stableswap-paper.pdf for details
    bytes32 key;
    uint256 initialA;
    uint256 futureA;
    uint256 initialATime;
    uint256 futureATime;
    // fee calculation
    uint256 swapFee;
    uint256 adminFee;
    LPToken lpToken;
    // contract references for all tokens being pooled
    IERC20[] pooledTokens;
    // multipliers for each pooled token's precision to get to POOL_PRECISION_DECIMALS
    // for example, TBTC has 18 decimals, so the multiplier should be 1. WBTC
    // has 8, so the multiplier should be 10 ** 18 / 10 ** 8 => 10 ** 10
    uint256[] tokenPrecisionMultipliers;
    // the pool balance of each token, in the token's precision
    // the contract's actual token balance might differ
    uint256[] balances;
    // the admin fee balance of each token, in the token's precision
    uint256[] adminFees;
  }

  // Struct storing variables used in calculations in the
  // calculateWithdrawOneTokenDY function to avoid stack too deep errors
  struct CalculateWithdrawOneTokenDYInfo {
    uint256 d0;
    uint256 d1;
    uint256 newY;
    uint256 feePerToken;
    uint256 preciseA;
  }

  // Struct storing variables used in calculations in the
  // {add,remove}Liquidity functions to avoid stack too deep errors
  struct ManageLiquidityInfo {
    uint256 d0;
    uint256 d1;
    uint256 d2;
    uint256 preciseA;
    LPToken lpToken;
    uint256 totalSupply;
    uint256[] balances;
    uint256[] multipliers;
  }

  // the precision all pools tokens will be converted to
  uint8 internal constant POOL_PRECISION_DECIMALS = 18;

  // the denominator used to calculate admin and LP fees. For example, an
  // LP fee might be something like tradeAmount.mul(fee).div(FEE_DENOMINATOR)
  uint256 internal constant FEE_DENOMINATOR = 1e10;

  // Max swap fee is 1% or 100bps of each swap
  uint256 internal constant MAX_SWAP_FEE = 1e8;

  // Max adminFee is 100% of the swapFee
  // adminFee does not add additional fee on top of swapFee
  // Instead it takes a certain % of the swapFee. Therefore it has no impact on the
  // users but only on the earnings of LPs
  uint256 internal constant MAX_ADMIN_FEE = 1e10;

  // Constant value used as max loop limit
  uint256 internal constant MAX_LOOP_LIMIT = 256;

  /*** VIEW & PURE FUNCTIONS ***/

  function _getAPrecise(Swap storage self) private view returns (uint256) {
    return AmplificationUtils._getAPrecise(self);
  }

  /**
   * @notice Calculate the dy, the amount of selected token that user receives and
   * the fee of withdrawing in one token
   * @param tokenAmount the amount to withdraw in the pool's precision
   * @param tokenIndex which token will be withdrawn
   * @param self Swap struct to read from
   * @return the amount of token user will receive
   */
  function calculateWithdrawOneToken(
    Swap storage self,
    uint256 tokenAmount,
    uint8 tokenIndex
  ) internal view returns (uint256) {
    (uint256 availableTokenAmount, ) = _calculateWithdrawOneToken(
      self,
      tokenAmount,
      tokenIndex,
      self.lpToken.totalSupply()
    );
    return availableTokenAmount;
  }

  function _calculateWithdrawOneToken(
    Swap storage self,
    uint256 tokenAmount,
    uint8 tokenIndex,
    uint256 totalSupply
  ) private view returns (uint256, uint256) {
    uint256 dy;
    uint256 newY;
    uint256 currentY;

    (dy, newY, currentY) = calculateWithdrawOneTokenDY(self, tokenIndex, tokenAmount, totalSupply);

    // dy_0 (without fees)
    // dy, dy_0 - dy

    uint256 dySwapFee = (currentY - newY) / self.tokenPrecisionMultipliers[tokenIndex] - dy;

    return (dy, dySwapFee);
  }

  /**
   * @notice Calculate the dy of withdrawing in one token
   * @param self Swap struct to read from
   * @param tokenIndex which token will be withdrawn
   * @param tokenAmount the amount to withdraw in the pools precision
   * @return the d and the new y after withdrawing one token
   */
  function calculateWithdrawOneTokenDY(
    Swap storage self,
    uint8 tokenIndex,
    uint256 tokenAmount,
    uint256 totalSupply
  )
    internal
    view
    returns (
      uint256,
      uint256,
      uint256
    )
  {
    // Get the current D, then solve the stableswap invariant
    // y_i for D - tokenAmount
    uint256[] memory xp = _xp(self);

    require(tokenIndex < xp.length, "index out of range");

    CalculateWithdrawOneTokenDYInfo memory v = CalculateWithdrawOneTokenDYInfo(0, 0, 0, 0, 0);
    v.preciseA = _getAPrecise(self);
    v.d0 = getD(xp, v.preciseA);
    v.d1 = v.d0 - ((tokenAmount * v.d0) / totalSupply);

    require(tokenAmount <= xp[tokenIndex], "exceeds available");

    v.newY = getYD(v.preciseA, tokenIndex, xp, v.d1);

    uint256[] memory xpReduced = new uint256[](xp.length);

    v.feePerToken = _feePerToken(self.swapFee, xp.length);
    // TODO: Set a length variable (at top) instead of reading xp.length on each loop.
    for (uint256 i; i < xp.length; ) {
      uint256 xpi = xp[i];
      // if i == tokenIndex, dxExpected = xp[i] * d1 / d0 - newY
      // else dxExpected = xp[i] - (xp[i] * d1 / d0)
      // xpReduced[i] -= dxExpected * fee / FEE_DENOMINATOR
      xpReduced[i] =
        xpi -
        ((((i == tokenIndex) ? ((xpi * v.d1) / v.d0 - v.newY) : (xpi - (xpi * v.d1) / v.d0)) * v.feePerToken) /
          FEE_DENOMINATOR);

      unchecked {
        ++i;
      }
    }

    uint256 dy = xpReduced[tokenIndex] - getYD(v.preciseA, tokenIndex, xpReduced, v.d1);
    dy = (dy - 1) / (self.tokenPrecisionMultipliers[tokenIndex]);

    return (dy, v.newY, xp[tokenIndex]);
  }

  /**
   * @notice Calculate the price of a token in the pool with given
   * precision-adjusted balances and a particular D.
   *
   * @dev This is accomplished via solving the invariant iteratively.
   * See the StableSwap paper and Curve.fi implementation for further details.
   *
   * x_1**2 + x1 * (sum' - (A*n**n - 1) * D / (A * n**n)) = D ** (n + 1) / (n ** (2 * n) * prod' * A)
   * x_1**2 + b*x_1 = c
   * x_1 = (x_1**2 + c) / (2*x_1 + b)
   *
   * @param a the amplification coefficient * n * (n - 1). See the StableSwap paper for details.
   * @param tokenIndex Index of token we are calculating for.
   * @param xp a precision-adjusted set of pool balances. Array should be
   * the same cardinality as the pool.
   * @param d the stableswap invariant
   * @return the price of the token, in the same precision as in xp
   */
  function getYD(
    uint256 a,
    uint8 tokenIndex,
    uint256[] memory xp,
    uint256 d
  ) internal pure returns (uint256) {
    uint256 numTokens = xp.length;
    require(tokenIndex < numTokens, "Token not found");

    uint256 c = d;
    uint256 s;
    uint256 nA = a * numTokens;

    for (uint256 i; i < numTokens; ) {
      if (i != tokenIndex) {
        s += xp[i];
        c = (c * d) / (xp[i] * numTokens);
        // If we were to protect the division loss we would have to keep the denominator separate
        // and divide at the end. However this leads to overflow with large numTokens or/and D.
        // c = c * D * D * D * ... overflow!
      }

      unchecked {
        ++i;
      }
    }
    c = (c * d * AmplificationUtils.A_PRECISION) / (nA * numTokens);

    uint256 b = s + ((d * AmplificationUtils.A_PRECISION) / nA);
    uint256 yPrev;
    uint256 y = d;
    for (uint256 i; i < MAX_LOOP_LIMIT; ) {
      yPrev = y;
      y = ((y * y) + c) / ((y * 2) + b - d);
      if (y.within1(yPrev)) {
        return y;
      }

      unchecked {
        ++i;
      }
    }
    revert("Approximation did not converge");
  }

  /**
   * @notice Get D, the StableSwap invariant, based on a set of balances and a particular A.
   * @param xp a precision-adjusted set of pool balances. Array should be the same cardinality
   * as the pool.
   * @param a the amplification coefficient * n * (n - 1) in A_PRECISION.
   * See the StableSwap paper for details
   * @return the invariant, at the precision of the pool
   */
  function getD(uint256[] memory xp, uint256 a) internal pure returns (uint256) {
    uint256 numTokens = xp.length;
    uint256 s;
    for (uint256 i; i < numTokens; ) {
      s += xp[i];

      unchecked {
        ++i;
      }
    }
    if (s == 0) {
      return 0;
    }

    uint256 prevD;
    uint256 d = s;
    uint256 nA = a * numTokens;

    for (uint256 i; i < MAX_LOOP_LIMIT; ) {
      uint256 dP = d;
      for (uint256 j; j < numTokens; ) {
        dP = (dP * d) / (xp[j] * numTokens);
        // If we were to protect the division loss we would have to keep the denominator separate
        // and divide at the end. However this leads to overflow with large numTokens or/and D.
        // dP = dP * D * D * D * ... overflow!

        unchecked {
          ++j;
        }
      }
      prevD = d;
      d =
        (((nA * s) / AmplificationUtils.A_PRECISION + dP * numTokens) * d) /
        ((((nA - AmplificationUtils.A_PRECISION) * d) / AmplificationUtils.A_PRECISION + (numTokens + 1) * dP));
      if (d.within1(prevD)) {
        return d;
      }

      unchecked {
        ++i;
      }
    }

    // Convergence should occur in 4 loops or less. If this is reached, there may be something wrong
    // with the pool. If this were to occur repeatedly, LPs should withdraw via `removeLiquidity()`
    // function which does not rely on D.
    revert("D does not converge");
  }

  /**
   * @notice Given a set of balances and precision multipliers, return the
   * precision-adjusted balances.
   *
   * @param balances an array of token balances, in their native precisions.
   * These should generally correspond with pooled tokens.
   *
   * @param precisionMultipliers an array of multipliers, corresponding to
   * the amounts in the balances array. When multiplied together they
   * should yield amounts at the pool's precision.
   *
   * @return an array of amounts "scaled" to the pool's precision
   */
  function _xp(uint256[] memory balances, uint256[] memory precisionMultipliers)
    internal
    pure
    returns (uint256[] memory)
  {
    uint256 numTokens = balances.length;
    require(numTokens == precisionMultipliers.length, "mismatch multipliers");
    uint256[] memory xp = new uint256[](numTokens);
    for (uint256 i; i < numTokens; ) {
      xp[i] = balances[i] * precisionMultipliers[i];

      unchecked {
        ++i;
      }
    }
    return xp;
  }

  /**
   * @notice Return the precision-adjusted balances of all tokens in the pool
   * @param self Swap struct to read from
   * @return the pool balances "scaled" to the pool's precision, allowing
   * them to be more easily compared.
   */
  function _xp(Swap storage self) internal view returns (uint256[] memory) {
    return _xp(self.balances, self.tokenPrecisionMultipliers);
  }

  /**
   * @notice Get the virtual price, to help calculate profit
   * @param self Swap struct to read from
   * @return the virtual price, scaled to precision of POOL_PRECISION_DECIMALS
   */
  function getVirtualPrice(Swap storage self) internal view returns (uint256) {
    uint256 d = getD(_xp(self), _getAPrecise(self));
    LPToken lpToken = self.lpToken;
    uint256 supply = lpToken.totalSupply();
    if (supply != 0) {
      return (d * (10**uint256(POOL_PRECISION_DECIMALS))) / supply;
    }
    return 0;
  }

  /**
   * @notice Calculate the new balances of the tokens given the indexes of the token
   * that is swapped from (FROM) and the token that is swapped to (TO).
   * This function is used as a helper function to calculate how much TO token
   * the user should receive on swap.
   *
   * @param preciseA precise form of amplification coefficient
   * @param tokenIndexFrom index of FROM token
   * @param tokenIndexTo index of TO token
   * @param x the new total amount of FROM token
   * @param xp balances of the tokens in the pool
   * @return the amount of TO token that should remain in the pool
   */
  function getY(
    uint256 preciseA,
    uint8 tokenIndexFrom,
    uint8 tokenIndexTo,
    uint256 x,
    uint256[] memory xp
  ) internal pure returns (uint256) {
    uint256 numTokens = xp.length;
    require(tokenIndexFrom != tokenIndexTo, "compare token to itself");
    require(tokenIndexFrom < numTokens && tokenIndexTo < numTokens, "token not found");

    uint256 d = getD(xp, preciseA);
    uint256 c = d;
    uint256 s;
    uint256 nA = numTokens * preciseA;

    uint256 _x;
    for (uint256 i; i < numTokens; ) {
      if (i == tokenIndexFrom) {
        _x = x;
      } else if (i != tokenIndexTo) {
        _x = xp[i];
      } else {
        unchecked {
          ++i;
        }
        continue;
      }
      s += _x;
      c = (c * d) / (_x * numTokens);
      // If we were to protect the division loss we would have to keep the denominator separate
      // and divide at the end. However this leads to overflow with large numTokens or/and D.
      // c = c * D * D * D * ... overflow!

      unchecked {
        ++i;
      }
    }
    c = (c * d * AmplificationUtils.A_PRECISION) / (nA * numTokens);
    uint256 b = s + ((d * AmplificationUtils.A_PRECISION) / nA);
    uint256 yPrev;
    uint256 y = d;

    // iterative approximation
    for (uint256 i; i < MAX_LOOP_LIMIT; ) {
      yPrev = y;
      y = ((y * y) + c) / ((y * 2) + b - d);
      if (y.within1(yPrev)) {
        return y;
      }

      unchecked {
        ++i;
      }
    }
    revert("Approximation did not converge");
  }

  /**
   * @notice Externally calculates a swap between two tokens.
   * @param self Swap struct to read from
   * @param tokenIndexFrom the token to sell
   * @param tokenIndexTo the token to buy
   * @param dx the number of tokens to sell. If the token charges a fee on transfers,
   * use the amount that gets transferred after the fee.
   * @return dy the number of tokens the user will get
   */
  function calculateSwap(
    Swap storage self,
    uint8 tokenIndexFrom,
    uint8 tokenIndexTo,
    uint256 dx
  ) internal view returns (uint256 dy) {
    (dy, ) = _calculateSwap(self, tokenIndexFrom, tokenIndexTo, dx, self.balances);
  }

  /**
   * @notice Externally calculates a swap between two tokens.
   * @param self Swap struct to read from
   * @param tokenIndexFrom the token to sell
   * @param tokenIndexTo the token to buy
   * @param dy the number of tokens to buy.
   * @return dx the number of tokens the user have to transfer + fee
   */
  function calculateSwapInv(
    Swap storage self,
    uint8 tokenIndexFrom,
    uint8 tokenIndexTo,
    uint256 dy
  ) internal view returns (uint256 dx) {
    (dx, ) = _calculateSwapInv(self, tokenIndexFrom, tokenIndexTo, dy, self.balances);
  }

  /**
   * @notice Internally calculates a swap between two tokens.
   *
   * @dev The caller is expected to transfer the actual amounts (dx and dy)
   * using the token contracts.
   *
   * @param self Swap struct to read from
   * @param tokenIndexFrom the token to sell
   * @param tokenIndexTo the token to buy
   * @param dx the number of tokens to sell. If the token charges a fee on transfers,
   * use the amount that gets transferred after the fee.
   * @return dy the number of tokens the user will get in the token's precision. ex WBTC -> 8
   * @return dyFee the associated fee in multiplied precision (POOL_PRECISION_DECIMALS)
   */
  function _calculateSwap(
    Swap storage self,
    uint8 tokenIndexFrom,
    uint8 tokenIndexTo,
    uint256 dx,
    uint256[] memory balances
  ) internal view returns (uint256 dy, uint256 dyFee) {
    uint256[] memory multipliers = self.tokenPrecisionMultipliers;
    uint256[] memory xp = _xp(balances, multipliers);
    require(tokenIndexFrom < xp.length && tokenIndexTo < xp.length, "index out of range");
    uint256 x = dx * multipliers[tokenIndexFrom] + xp[tokenIndexFrom];
    uint256 y = getY(_getAPrecise(self), tokenIndexFrom, tokenIndexTo, x, xp);
    dy = xp[tokenIndexTo] - y - 1;
    dyFee = (dy * self.swapFee) / FEE_DENOMINATOR;
    dy = (dy - dyFee) / multipliers[tokenIndexTo];
  }

  /**
   * @notice Internally calculates a swap between two tokens.
   *
   * @dev The caller is expected to transfer the actual amounts (dx and dy)
   * using the token contracts.
   *
   * @param self Swap struct to read from
   * @param tokenIndexFrom the token to sell
   * @param tokenIndexTo the token to buy
   * @param dy the number of tokens to buy. If the token charges a fee on transfers,
   * use the amount that gets transferred after the fee.
   * @return dx the number of tokens the user have to deposit in the token's precision. ex WBTC -> 8
   * @return dxFee the associated fee in multiplied precision (POOL_PRECISION_DECIMALS)
   */
  function _calculateSwapInv(
    Swap storage self,
    uint8 tokenIndexFrom,
    uint8 tokenIndexTo,
    uint256 dy,
    uint256[] memory balances
  ) internal view returns (uint256 dx, uint256 dxFee) {
    require(tokenIndexFrom != tokenIndexTo, "compare token to itself");
    uint256[] memory multipliers = self.tokenPrecisionMultipliers;
    uint256[] memory xp = _xp(balances, multipliers);
    require(tokenIndexFrom < xp.length && tokenIndexTo < xp.length, "index out of range");

    uint256 a = _getAPrecise(self);
    uint256 d0 = getD(xp, a);

    xp[tokenIndexTo] = xp[tokenIndexTo] - (dy * multipliers[tokenIndexTo]);
    uint256 x = getYD(a, tokenIndexFrom, xp, d0);
    dx = x - xp[tokenIndexFrom] + 1;
    dxFee = (dx * self.swapFee) / FEE_DENOMINATOR;
    dx = (dx + dxFee) / multipliers[tokenIndexFrom];
  }

  /**
   * @notice A simple method to calculate amount of each underlying
   * tokens that is returned upon burning given amount of
   * LP tokens
   *
   * @param amount the amount of LP tokens that would to be burned on
   * withdrawal
   * @return array of amounts of tokens user will receive
   */
  function calculateRemoveLiquidity(Swap storage self, uint256 amount) internal view returns (uint256[] memory) {
    return _calculateRemoveLiquidity(self.balances, amount, self.lpToken.totalSupply());
  }

  function _calculateRemoveLiquidity(
    uint256[] memory balances,
    uint256 amount,
    uint256 totalSupply
  ) internal pure returns (uint256[] memory) {
    require(amount <= totalSupply, "exceed total supply");

    uint256 numBalances = balances.length;
    uint256[] memory amounts = new uint256[](numBalances);

    for (uint256 i; i < numBalances; ) {
      amounts[i] = (balances[i] * amount) / totalSupply;

      unchecked {
        ++i;
      }
    }
    return amounts;
  }

  /**
   * @notice A simple method to calculate prices from deposits or
   * withdrawals, excluding fees but including slippage. This is
   * helpful as an input into the various "min" parameters on calls
   * to fight front-running
   *
   * @dev This shouldn't be used outside frontends for user estimates.
   *
   * @param self Swap struct to read from
   * @param amounts an array of token amounts to deposit or withdrawal,
   * corresponding to pooledTokens. The amount should be in each
   * pooled token's native precision. If a token charges a fee on transfers,
   * use the amount that gets transferred after the fee.
   * @param deposit whether this is a deposit or a withdrawal
   * @return if deposit was true, total amount of lp token that will be minted and if
   * deposit was false, total amount of lp token that will be burned
   */
  function calculateTokenAmount(
    Swap storage self,
    uint256[] calldata amounts,
    bool deposit
  ) internal view returns (uint256) {
    uint256 a = _getAPrecise(self);
    uint256[] memory balances = self.balances;
    uint256[] memory multipliers = self.tokenPrecisionMultipliers;

    uint256 numBalances = balances.length;
    uint256 d0 = getD(_xp(balances, multipliers), a);
    for (uint256 i; i < numBalances; ) {
      if (deposit) {
        balances[i] = balances[i] + amounts[i];
      } else {
        balances[i] = balances[i] - amounts[i];
      }

      unchecked {
        ++i;
      }
    }
    uint256 d1 = getD(_xp(balances, multipliers), a);
    uint256 totalSupply = self.lpToken.totalSupply();

    if (deposit) {
      return ((d1 - d0) * totalSupply) / d0;
    } else {
      return ((d0 - d1) * totalSupply) / d0;
    }
  }

  /**
   * @notice return accumulated amount of admin fees of the token with given index
   * @param self Swap struct to read from
   * @param index Index of the pooled token
   * @return admin balance in the token's precision
   */
  function getAdminBalance(Swap storage self, uint256 index) internal view returns (uint256) {
    require(index < self.pooledTokens.length, "index out of range");
    return self.adminFees[index];
  }

  /**
   * @notice internal helper function to calculate fee per token multiplier used in
   * swap fee calculations
   * @param swapFee swap fee for the tokens
   * @param numTokens number of tokens pooled
   */
  function _feePerToken(uint256 swapFee, uint256 numTokens) internal pure returns (uint256) {
    return (swapFee * numTokens) / ((numTokens - 1) * 4);
  }

  /*** STATE MODIFYING FUNCTIONS ***/

  /**
   * @notice swap two tokens in the pool
   * @param self Swap struct to read from and write to
   * @param tokenIndexFrom the token the user wants to sell
   * @param tokenIndexTo the token the user wants to buy
   * @param dx the amount of tokens the user wants to sell
   * @param minDy the min amount the user would like to receive, or revert.
   * @return amount of token user received on swap
   */
  function swap(
    Swap storage self,
    uint8 tokenIndexFrom,
    uint8 tokenIndexTo,
    uint256 dx,
    uint256 minDy
  ) internal returns (uint256) {
    {
      IERC20 tokenFrom = self.pooledTokens[tokenIndexFrom];
      require(dx <= tokenFrom.balanceOf(msg.sender), "swap more than you own");
      // Transfer tokens first to see if a fee was charged on transfer
      uint256 beforeBalance = tokenFrom.balanceOf(address(this));
      tokenFrom.safeTransferFrom(msg.sender, address(this), dx);

      // Use the actual transferred amount for AMM math
<<<<<<< HEAD
      require(dx == tokenFrom.balanceOf(address(this)).sub(beforeBalance), "no fee token support");
=======
      dx = tokenFrom.balanceOf(address(this)) - beforeBalance;
>>>>>>> d8d40732
    }

    uint256 dy;
    uint256 dyFee;
    uint256[] memory balances = self.balances;
    (dy, dyFee) = _calculateSwap(self, tokenIndexFrom, tokenIndexTo, dx, balances);
    require(dy >= minDy, "dy < minDy");

    uint256 dyAdminFee = (dyFee * self.adminFee) / FEE_DENOMINATOR / self.tokenPrecisionMultipliers[tokenIndexTo];

    self.balances[tokenIndexFrom] = balances[tokenIndexFrom] + dx;
    self.balances[tokenIndexTo] = balances[tokenIndexTo] - dy - dyAdminFee;
    if (dyAdminFee != 0) {
      self.adminFees[tokenIndexTo] = self.adminFees[tokenIndexTo] + dyAdminFee;
    }

    self.pooledTokens[tokenIndexTo].safeTransfer(msg.sender, dy);

    emit TokenSwap(self.key, msg.sender, dx, dy, tokenIndexFrom, tokenIndexTo);

    return dy;
  }

  /**
   * @notice swap two tokens in the pool
   * @param self Swap struct to read from and write to
   * @param tokenIndexFrom the token the user wants to sell
   * @param tokenIndexTo the token the user wants to buy
   * @param dy the amount of tokens the user wants to buy
   * @param maxDx the max amount the user would like to send.
   * @return amount of token user have to transfer on swap
   */
  function swapOut(
    Swap storage self,
    uint8 tokenIndexFrom,
    uint8 tokenIndexTo,
    uint256 dy,
    uint256 maxDx
  ) internal returns (uint256) {
    require(dy <= self.balances[tokenIndexTo], ">pool balance");

    uint256 dx;
    uint256 dxFee;
    uint256[] memory balances = self.balances;
    (dx, dxFee) = _calculateSwapInv(self, tokenIndexFrom, tokenIndexTo, dy, balances);
    require(dx <= maxDx, "dx > maxDx");

    uint256 dxAdminFee = (dxFee * self.adminFee) / FEE_DENOMINATOR / self.tokenPrecisionMultipliers[tokenIndexFrom];

    self.balances[tokenIndexFrom] = balances[tokenIndexFrom] + dx - dxAdminFee;
    self.balances[tokenIndexTo] = balances[tokenIndexTo] - dy;
    if (dxAdminFee != 0) {
      self.adminFees[tokenIndexFrom] = self.adminFees[tokenIndexFrom] + dxAdminFee;
    }

    {
      IERC20 tokenFrom = self.pooledTokens[tokenIndexFrom];
      require(dx <= tokenFrom.balanceOf(msg.sender), "more than you own");
      // Transfer tokens first to see if a fee was charged on transfer
      uint256 beforeBalance = tokenFrom.balanceOf(address(this));
      tokenFrom.safeTransferFrom(msg.sender, address(this), dx);

      // Use the actual transferred amount for AMM math
      require(dx == tokenFrom.balanceOf(address(this)) - beforeBalance, "not support fee token");
    }

    self.pooledTokens[tokenIndexTo].safeTransfer(msg.sender, dy);

    emit TokenSwap(self.key, msg.sender, dx, dy, tokenIndexFrom, tokenIndexTo);

    return dx;
  }

  /**
   * @notice swap two tokens in the pool internally
   * @param self Swap struct to read from and write to
   * @param tokenIndexFrom the token the user wants to sell
   * @param tokenIndexTo the token the user wants to buy
   * @param dx the amount of tokens the user wants to sell
   * @param minDy the min amount the user would like to receive, or revert.
   * @return amount of token user received on swap
   */
  function swapInternal(
    Swap storage self,
    uint8 tokenIndexFrom,
    uint8 tokenIndexTo,
    uint256 dx,
    uint256 minDy
  ) internal returns (uint256) {
    IERC20 tokenFrom = self.pooledTokens[tokenIndexFrom];
    require(dx <= tokenFrom.balanceOf(msg.sender), "more than you own");

    uint256 dy;
    uint256 dyFee;
    uint256[] memory balances = self.balances;
    (dy, dyFee) = _calculateSwap(self, tokenIndexFrom, tokenIndexTo, dx, balances);
    require(dy >= minDy, "dy < minDy");

    uint256 dyAdminFee = (dyFee * self.adminFee) / FEE_DENOMINATOR / self.tokenPrecisionMultipliers[tokenIndexTo];

    self.balances[tokenIndexFrom] = balances[tokenIndexFrom] + dx;
    self.balances[tokenIndexTo] = balances[tokenIndexTo] - dy - dyAdminFee;

    if (dyAdminFee != 0) {
      self.adminFees[tokenIndexTo] = self.adminFees[tokenIndexTo] + dyAdminFee;
    }

    emit TokenSwap(self.key, msg.sender, dx, dy, tokenIndexFrom, tokenIndexTo);

    return dy;
  }

  /**
   * @notice Should get exact amount out of AMM for asset put in
   */
  function swapInternalOut(
    Swap storage self,
    uint8 tokenIndexFrom,
    uint8 tokenIndexTo,
    uint256 dy,
    uint256 maxDx
  ) internal returns (uint256) {
    require(dy <= self.balances[tokenIndexTo], "more than pool balance");

    uint256 dx;
    uint256 dxFee;
    uint256[] memory balances = self.balances;
    (dx, dxFee) = _calculateSwapInv(self, tokenIndexFrom, tokenIndexTo, dy, balances);
    require(dx <= maxDx, "dx > maxDx");

    uint256 dxAdminFee = (dxFee * self.adminFee) / FEE_DENOMINATOR / self.tokenPrecisionMultipliers[tokenIndexFrom];

    self.balances[tokenIndexFrom] = balances[tokenIndexFrom] + dx - dxAdminFee;
    self.balances[tokenIndexTo] = balances[tokenIndexTo] - dy;

    if (dxAdminFee != 0) {
      self.adminFees[tokenIndexFrom] = self.adminFees[tokenIndexFrom] + dxAdminFee;
    }

    emit TokenSwap(self.key, msg.sender, dx, dy, tokenIndexFrom, tokenIndexTo);

    return dx;
  }

  /**
   * @notice Add liquidity to the pool
   * @param self Swap struct to read from and write to
   * @param amounts the amounts of each token to add, in their native precision
   * @param minToMint the minimum LP tokens adding this amount of liquidity
   * should mint, otherwise revert. Handy for front-running mitigation
   * allowed addresses. If the pool is not in the guarded launch phase, this parameter will be ignored.
   * @return amount of LP token user received
   */
  function addLiquidity(
    Swap storage self,
    uint256[] memory amounts,
    uint256 minToMint
  ) internal returns (uint256) {
    uint256 numTokens = self.pooledTokens.length;
    require(amounts.length == numTokens, "mismatch pooled tokens");

    // current state
    ManageLiquidityInfo memory v = ManageLiquidityInfo(
      0,
      0,
      0,
      _getAPrecise(self),
      self.lpToken,
      0,
      self.balances,
      self.tokenPrecisionMultipliers
    );
    v.totalSupply = v.lpToken.totalSupply();
    if (v.totalSupply != 0) {
      v.d0 = getD(_xp(v.balances, v.multipliers), v.preciseA);
    }

    uint256[] memory newBalances = new uint256[](numTokens);

    for (uint256 i; i < numTokens; ) {
      require(v.totalSupply != 0 || amounts[i] != 0, "!supply all tokens");

      // Transfer tokens first to see if a fee was charged on transfer
      if (amounts[i] != 0) {
        IERC20 token = self.pooledTokens[i];
        uint256 beforeBalance = token.balanceOf(address(this));
        token.safeTransferFrom(msg.sender, address(this), amounts[i]);

        // Update the amounts[] with actual transfer amount
        amounts[i] = token.balanceOf(address(this)) - beforeBalance;
      }

      newBalances[i] = v.balances[i] + amounts[i];

      unchecked {
        ++i;
      }
    }

    // invariant after change
    v.d1 = getD(_xp(newBalances, v.multipliers), v.preciseA);
    require(v.d1 > v.d0, "D should increase");

    // updated to reflect fees and calculate the user's LP tokens
    v.d2 = v.d1;
    uint256[] memory fees = new uint256[](numTokens);

    if (v.totalSupply != 0) {
      uint256 feePerToken = _feePerToken(self.swapFee, numTokens);
      for (uint256 i; i < numTokens; ) {
        uint256 idealBalance = (v.d1 * v.balances[i]) / v.d0;
        fees[i] = (feePerToken * (idealBalance.difference(newBalances[i]))) / FEE_DENOMINATOR;
        uint256 adminFee = (fees[i] * self.adminFee) / FEE_DENOMINATOR;
        self.balances[i] = newBalances[i] - adminFee;
        self.adminFees[i] = self.adminFees[i] + adminFee;
        newBalances[i] = newBalances[i] - fees[i];

        unchecked {
          ++i;
        }
      }
      v.d2 = getD(_xp(newBalances, v.multipliers), v.preciseA);
    } else {
      // the initial depositor doesn't pay fees
      self.balances = newBalances;
    }

    uint256 toMint;
    if (v.totalSupply == 0) {
      toMint = v.d1;
    } else {
      toMint = ((v.d2 - v.d0) * v.totalSupply) / v.d0;
    }

    require(toMint >= minToMint, "mint < min");

    // mint the user's LP tokens
    v.lpToken.mint(msg.sender, toMint);

    emit AddLiquidity(self.key, msg.sender, amounts, fees, v.d1, v.totalSupply + toMint);

    return toMint;
  }

  /**
   * @notice Burn LP tokens to remove liquidity from the pool.
   * @dev Liquidity can always be removed, even when the pool is paused.
   * @param self Swap struct to read from and write to
   * @param amount the amount of LP tokens to burn
   * @param minAmounts the minimum amounts of each token in the pool
   * acceptable for this burn. Useful as a front-running mitigation
   * @return amounts of tokens the user received
   */
  function removeLiquidity(
    Swap storage self,
    uint256 amount,
    uint256[] calldata minAmounts
  ) internal returns (uint256[] memory) {
    LPToken lpToken = self.lpToken;
    require(amount <= lpToken.balanceOf(msg.sender), ">LP.balanceOf");
    uint256 numTokens = self.pooledTokens.length;
    require(minAmounts.length == numTokens, "mismatch poolTokens");

    uint256[] memory balances = self.balances;
    uint256 totalSupply = lpToken.totalSupply();

    uint256[] memory amounts = _calculateRemoveLiquidity(balances, amount, totalSupply);

    uint256 numAmounts = amounts.length;
    for (uint256 i; i < numAmounts; ) {
      require(amounts[i] >= minAmounts[i], "amounts[i] < minAmounts[i]");
      self.balances[i] = balances[i] - amounts[i];
      self.pooledTokens[i].safeTransfer(msg.sender, amounts[i]);

      unchecked {
        ++i;
      }
    }

    lpToken.burnFrom(msg.sender, amount);

    emit RemoveLiquidity(self.key, msg.sender, amounts, totalSupply - amount);

    return amounts;
  }

  /**
   * @notice Remove liquidity from the pool all in one token.
   * @param self Swap struct to read from and write to
   * @param tokenAmount the amount of the lp tokens to burn
   * @param tokenIndex the index of the token you want to receive
   * @param minAmount the minimum amount to withdraw, otherwise revert
   * @return amount chosen token that user received
   */
  function removeLiquidityOneToken(
    Swap storage self,
    uint256 tokenAmount,
    uint8 tokenIndex,
    uint256 minAmount
  ) internal returns (uint256) {
    LPToken lpToken = self.lpToken;

    require(tokenAmount <= lpToken.balanceOf(msg.sender), ">LP.balanceOf");
    uint256 numTokens = self.pooledTokens.length;
    require(tokenIndex < numTokens, "not found");

    uint256 totalSupply = lpToken.totalSupply();

    (uint256 dy, uint256 dyFee) = _calculateWithdrawOneToken(self, tokenAmount, tokenIndex, totalSupply);

    require(dy >= minAmount, "dy < minAmount");

    uint256 adminFee = (dyFee * self.adminFee) / FEE_DENOMINATOR;
    self.balances[tokenIndex] = self.balances[tokenIndex] - (dy + adminFee);
    if (adminFee != 0) {
      self.adminFees[tokenIndex] = self.adminFees[tokenIndex] + adminFee;
    }
    lpToken.burnFrom(msg.sender, tokenAmount);
    self.pooledTokens[tokenIndex].safeTransfer(msg.sender, dy);

    emit RemoveLiquidityOne(self.key, msg.sender, tokenAmount, totalSupply, tokenIndex, dy);

    return dy;
  }

  /**
   * @notice Remove liquidity from the pool, weighted differently than the
   * pool's current balances.
   *
   * @param self Swap struct to read from and write to
   * @param amounts how much of each token to withdraw
   * @param maxBurnAmount the max LP token provider is willing to pay to
   * remove liquidity. Useful as a front-running mitigation.
   * @return actual amount of LP tokens burned in the withdrawal
   */
  function removeLiquidityImbalance(
    Swap storage self,
    uint256[] memory amounts,
    uint256 maxBurnAmount
  ) internal returns (uint256) {
    ManageLiquidityInfo memory v = ManageLiquidityInfo(
      0,
      0,
      0,
      _getAPrecise(self),
      self.lpToken,
      0,
      self.balances,
      self.tokenPrecisionMultipliers
    );
    v.totalSupply = v.lpToken.totalSupply();

    uint256 numTokens = self.pooledTokens.length;
    uint256 numAmounts = amounts.length;
    require(numAmounts == numTokens, "mismatch pool tokens");

    require(maxBurnAmount <= v.lpToken.balanceOf(msg.sender) && maxBurnAmount != 0, ">LP.balanceOf");

    uint256 feePerToken = _feePerToken(self.swapFee, numTokens);
    uint256[] memory fees = new uint256[](numTokens);
    {
      uint256[] memory balances1 = new uint256[](numTokens);
      v.d0 = getD(_xp(v.balances, v.multipliers), v.preciseA);
      for (uint256 i; i < numTokens; ) {
        require(v.balances[i] >= amounts[i], "withdraw more than available");

        unchecked {
          balances1[i] = v.balances[i] - amounts[i];
          ++i;
        }
      }
      v.d1 = getD(_xp(balances1, v.multipliers), v.preciseA);

      for (uint256 i; i < numTokens; ) {
        {
          uint256 idealBalance = (v.d1 * v.balances[i]) / v.d0;
          uint256 difference = idealBalance.difference(balances1[i]);
          fees[i] = (feePerToken * difference) / FEE_DENOMINATOR;
        }
        uint256 adminFee = (fees[i] * self.adminFee) / FEE_DENOMINATOR;
        self.balances[i] = balances1[i] - adminFee;
        self.adminFees[i] = self.adminFees[i] + adminFee;
        balances1[i] = balances1[i] - fees[i];

        unchecked {
          ++i;
        }
      }

      v.d2 = getD(_xp(balances1, v.multipliers), v.preciseA);
    }
    uint256 tokenAmount = ((v.d0 - v.d2) * v.totalSupply) / v.d0;
    require(tokenAmount != 0, "!zero amount");
    tokenAmount = tokenAmount + 1;

    require(tokenAmount <= maxBurnAmount, "tokenAmount > maxBurnAmount");

    v.lpToken.burnFrom(msg.sender, tokenAmount);

    for (uint256 i; i < numTokens; ) {
      self.pooledTokens[i].safeTransfer(msg.sender, amounts[i]);

      unchecked {
        ++i;
      }
    }

    emit RemoveLiquidityImbalance(self.key, msg.sender, amounts, fees, v.d1, v.totalSupply - tokenAmount);

    return tokenAmount;
  }

  /**
   * @notice withdraw all admin fees to a given address
   * @param self Swap struct to withdraw fees from
   * @param to Address to send the fees to
   */
  function withdrawAdminFees(Swap storage self, address to) internal {
    uint256 numTokens = self.pooledTokens.length;
    for (uint256 i; i < numTokens; ) {
      IERC20 token = self.pooledTokens[i];
      uint256 balance = self.adminFees[i];
      if (balance != 0) {
        self.adminFees[i] = 0;
        token.safeTransfer(to, balance);
      }

      unchecked {
        ++i;
      }
    }
  }

  /**
   * @notice Sets the admin fee
   * @dev adminFee cannot be higher than 100% of the swap fee
   * @param self Swap struct to update
   * @param newAdminFee new admin fee to be applied on future transactions
   */
  function setAdminFee(Swap storage self, uint256 newAdminFee) internal {
    require(newAdminFee <= MAX_ADMIN_FEE, "too high");
    self.adminFee = newAdminFee;

    emit NewAdminFee(self.key, newAdminFee);
  }

  /**
   * @notice update the swap fee
   * @dev fee cannot be higher than 1% of each swap
   * @param self Swap struct to update
   * @param newSwapFee new swap fee to be applied on future transactions
   */
  function setSwapFee(Swap storage self, uint256 newSwapFee) internal {
    require(newSwapFee <= MAX_SWAP_FEE, "too high");
    self.swapFee = newSwapFee;

    emit NewSwapFee(self.key, newSwapFee);
  }
}<|MERGE_RESOLUTION|>--- conflicted
+++ resolved
@@ -711,11 +711,7 @@
       tokenFrom.safeTransferFrom(msg.sender, address(this), dx);
 
       // Use the actual transferred amount for AMM math
-<<<<<<< HEAD
-      require(dx == tokenFrom.balanceOf(address(this)).sub(beforeBalance), "no fee token support");
-=======
-      dx = tokenFrom.balanceOf(address(this)) - beforeBalance;
->>>>>>> d8d40732
+      require(dx == tokenFrom.balanceOf(address(this)) - beforeBalance, "no fee token support");
     }
 
     uint256 dy;
