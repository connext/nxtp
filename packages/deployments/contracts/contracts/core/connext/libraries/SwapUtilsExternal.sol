--- conflicted
+++ resolved
@@ -863,19 +863,11 @@
       IERC20 token = self.pooledTokens[i];
       // Transfer tokens first to see if a fee was charged on transfer
       if (amounts[i] != 0) {
-<<<<<<< HEAD
-        IERC20 token = self.pooledTokens[i];
-=======
->>>>>>> 9048cf45
         uint256 beforeBalance = token.balanceOf(address(this));
         token.safeTransferFrom(msg.sender, address(this), amounts[i]);
 
         // Update the amounts[] with actual transfer amount
-<<<<<<< HEAD
-        amounts[i] = token.balanceOf(address(this)).sub(beforeBalance);
-=======
         amounts[i] = token.balanceOf(address(this)) - beforeBalance;
->>>>>>> 9048cf45
       }
 
       newBalances[i] = v.balances[i] + amounts[i];
@@ -957,11 +949,7 @@
     uint256 numAmounts = amounts.length;
     for (uint256 i; i < numAmounts; ) {
       require(amounts[i] >= minAmounts[i], "amounts[i] < minAmounts[i]");
-<<<<<<< HEAD
-      self.balances[i] = balances[i].sub(amounts[i]);
-=======
       self.balances[i] = balances[i] - amounts[i];
->>>>>>> 9048cf45
       self.pooledTokens[i].safeTransfer(msg.sender, amounts[i]);
 
       unchecked {
