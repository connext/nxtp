// SPDX-License-Identifier: UNLICENSED
pragma solidity 0.8.15;

import {SafeERC20, IERC20, Address} from "@openzeppelin/contracts/token/ERC20/utils/SafeERC20.sol";

import {IStableSwap} from "../interfaces/IStableSwap.sol";

import {IWeth} from "../interfaces/IWeth.sol";
import {ITokenRegistry} from "../interfaces/ITokenRegistry.sol";

import {LibConnextStorage, AppStorage, TokenId} from "./LibConnextStorage.sol";
import {SwapUtils} from "./SwapUtils.sol";

library AssetLogic {
  // ============ Libraries ============
  using SwapUtils for SwapUtils.Swap;

  // ============ Errors ============

  error AssetLogic__handleIncomingAsset_notAmount();
  error AssetLogic__handleIncomingAsset_ethWithErcTransfer();
  error AssetLogic__handleOutgoingAsset_notNative();
  error AssetLogic__transferAssetToContract_feeOnTransferNotSupported();
  error AssetLogic__swapToLocalAssetIfNeeded_swapPaused();
  error AssetLogic__swapFromLocalAssetIfNeeded_swapPaused();
  error AssetLogic__getTokenIndexFromStableSwapPool_notExist();

  // ============ Internal ============

  /**
   * @notice Check if the stabelswap pool exists or not
   * @param canonicalId the canonical token id
   */
  function stableSwapPoolExist(bytes32 canonicalId) internal view returns (bool) {
    AppStorage storage s = LibConnextStorage.connextStorage();
    return s.swapStorages[canonicalId].pooledTokens.length != 0;
  }

  /**
   * @notice Return the index of the given token address. Reverts if no matching
   * token is found.
   * @param canonicalId the canonical token id
   * @param tokenAddress address of the token
   * @return the index of the given token address
   */
  function getTokenIndexFromStableSwapPool(bytes32 canonicalId, address tokenAddress) internal view returns (uint8) {
    AppStorage storage s = LibConnextStorage.connextStorage();
    uint8 index = s.tokenIndexes[canonicalId][tokenAddress];
    if (address(s.swapStorages[canonicalId].pooledTokens[index]) != tokenAddress)
      revert AssetLogic__getTokenIndexFromStableSwapPool_notExist();
    return index;
  }

  /**
   * @notice Handles transferring funds from msg.sender to the Connext contract.
   * @dev If using the native asset, will automatically wrap
   * @param _assetId - The address to transfer
   * @param _assetAmount - The specified amount to transfer. May not be the
   * actual amount transferred (i.e. fee on transfer tokens)
   * @param _fee - The fee amount in native asset included as part of the transaction that
   * should not be considered for the transfer amount.
   * @return The assetId of the transferred asset
   */
  function handleIncomingAsset(
    address _assetId,
    uint256 _assetAmount,
    uint256 _fee
  ) internal returns (address) {
    AppStorage storage s = LibConnextStorage.connextStorage();

    if (_assetId == address(0)) {
      if (msg.value != _assetAmount + _fee) revert AssetLogic__handleIncomingAsset_notAmount();

      // When transferring native asset to the contract, always make sure that the
      // asset is properly wrapped
      wrapNativeAsset(_assetAmount);
      _assetId = address(s.wrapper);
    } else {
      if (msg.value != _fee) revert AssetLogic__handleIncomingAsset_ethWithErcTransfer();

      // Transfer asset to contract
      transferAssetToContract(_assetId, _assetAmount);
    }

    return _assetId;
  }

  /**
   * @notice Handles transferring funds from msg.sender to the Connext contract.
   * @dev If using the native asset, will automatically unwrap
   * @param _assetId - The address to transfer
   * @param _to - The account that will receive the withdrawn funds
   * @param _amount - The amount to withdraw from contract
   */
  function handleOutgoingAsset(
    address _assetId,
    address _to,
    uint256 _amount
  ) internal returns (address) {
    AppStorage storage s = LibConnextStorage.connextStorage();

    // No native assets should ever be stored on this contract
    if (_assetId == address(0)) revert AssetLogic__handleOutgoingAsset_notNative();

    bool isNative = _assetId == address(s.wrapper);
    if (isNative) {
      _assetId = address(0);
    }

    // If amount is 0 do nothing
    if (_amount == 0) {
      return _assetId;
    }

    if (isNative) {
      // If dealing with wrapped assets, make sure they are properly unwrapped
      // before sending from contract
      s.wrapper.withdraw(_amount);
      Address.sendValue(payable(_to), _amount);
    } else {
      // Transfer ERC20 asset
      SafeERC20.safeTransfer(IERC20(_assetId), _to, _amount);
    }
    return _assetId;
  }

  /**
   * @notice Wrap the native asset
   * @param _amount - The specified amount to wrap
   */
  function wrapNativeAsset(uint256 _amount) internal {
    AppStorage storage s = LibConnextStorage.connextStorage();

    s.wrapper.deposit{value: _amount}();
  }

  /**
   * @notice Transfer asset funds from msg.sender to the Connext contract.
   * @param _assetId - The address to transfer
   * @param _amount - The specified amount to transfer
   */
  function transferAssetToContract(address _assetId, uint256 _amount) internal {
    // Validate correct amounts are transferred
    uint256 starting = IERC20(_assetId).balanceOf(address(this));

    SafeERC20.safeTransferFrom(IERC20(_assetId), msg.sender, address(this), _amount);
    // Ensure this was not a fee-on-transfer token
    if (IERC20(_assetId).balanceOf(address(this)) - starting != _amount) {
      revert AssetLogic__transferAssetToContract_feeOnTransferNotSupported();
    }
  }

  /**
   * @notice Swaps an adopted asset to the local (representation or canonical) nomad asset
   * @dev Will not swap if the asset passed in is the local asset
   * @param _canonical - The canonical token
   * @param _asset - The address of the adopted asset to swap into the local asset
   * @param _amount - The amount of the adopted asset to swap
   * @param _minOut - The minimum amount of `_assetOut` the user will accept
   * @return The amount of local asset received from swap
   * @return The address of asset received post-swap
   */
  function swapToLocalAssetIfNeeded(
    TokenId memory _canonical,
    address _asset,
    uint256 _amount,
    uint256 _minOut
  ) internal returns (uint256, address) {
    AppStorage storage s = LibConnextStorage.connextStorage();

    // Get the local token for this domain (may return canonical or representation).
    address local = s.tokenRegistry.getLocalAddress(_canonical.domain, _canonical.id);

    // If there's no amount, no need to swap.
    if (_amount == 0) {
      return (_amount, local);
    }

    // Check the case where the adopted asset *is* the local asset. If so, no need to swap.
    if (local == _asset) {
      return (_amount, _asset);
    }

    // Swap the asset to the proper local asset.
    return _swapAsset(_canonical.id, _asset, local, _amount, _minOut);
  }

  /**
   * @notice Swaps a local nomad asset for the adopted asset using the stored stable swap
   * @dev Will not swap if the asset passed in is the adopted asset
   * @param _asset - The address of the local asset to swap into the adopted asset
   * @param _amount - The amount of the local asset to swap
   * @param _minOut - The minimum amount of `_assetOut` the user will accept
   * @return The amount of adopted asset received from swap
   * @return The address of asset received post-swap
   */
  function swapFromLocalAssetIfNeeded(
    bytes32 _canonicalId,
    address _asset,
    uint256 _amount,
    uint256 _minOut
  ) internal returns (uint256, address) {
    AppStorage storage s = LibConnextStorage.connextStorage();

    // If the adopted asset is the local asset, no need to swap
    address adopted = s.canonicalToAdopted[_canonicalId];
    if (adopted == _asset) {
      return (_amount, _asset);
    }

    // If 0 valued, do nothing
    if (_amount == 0) {
      return (_amount, adopted);
    }

    // Swap the asset to the proper local asset
    return _swapAsset(_canonicalId, _asset, adopted, _amount, _minOut);
  }

  /**
   * @notice Swaps a local nomad asset for the adopted asset using the stored stable swap
   * @dev Will not swap if the asset passed in is the adopted asset
   * @param _asset - The address of the local asset to swap into the adopted asset
   * @param _amount - The exact amount to receive out of the swap
   * @return The amount of local asset put into  swap
   * @return The address of asset received post-swap
   */
  function swapFromLocalAssetIfNeededForExactOut(
    bytes32 _canonicalId,
    address _asset,
    uint256 _amount,
    uint256 _maxIn
  )
    internal
    returns (
      bool,
      uint256,
      address
    )
  {
    AppStorage storage s = LibConnextStorage.connextStorage();

    // If the adopted asset is the local asset, no need to swap
    address adopted = s.canonicalToAdopted[_canonicalId];
    if (adopted == _asset) {
      return (true, _amount, _asset);
    }

    return _swapAssetOut(_canonicalId, _asset, adopted, _amount, _maxIn);
  }

  /**
   * @notice Swaps assetIn t assetOut using the stored stable swap or internal swap pool
   * @dev Will not swap if the asset passed in is the adopted asset
   * @param _canonicalId - The canonical token id
   * @param _assetIn - The address of the from asset
   * @param _assetOut - The address of the to asset
   * @param _amount - The amount of the local asset to swap
   * @param _minOut - The minimum amount of `_assetOut` the user will accept
   * @return The amount of assetOut
   * @return The address of assetOut
   */
  function _swapAsset(
    bytes32 _canonicalId,
    address _assetIn,
    address _assetOut,
    uint256 _amount,
    uint256 _minOut
  ) internal returns (uint256, address) {
    AppStorage storage s = LibConnextStorage.connextStorage();

    if (stableSwapPoolExist(_canonicalId)) {
      // if internal swap pool exists
      return (
        s.swapStorages[_canonicalId].swapInternal(
          getTokenIndexFromStableSwapPool(_canonicalId, _assetIn),
          getTokenIndexFromStableSwapPool(_canonicalId, _assetOut),
          _amount,
          _minOut
        ),
        _assetOut
      );
    } else {
      // Otherwise, swap via stable swap pool
      IStableSwap pool = s.adoptedToLocalPools[_canonicalId];
      // NOTE: if pool is not registered here, then the approval will fail
      // as it will approve to the zero-address
      SafeERC20.safeApprove(IERC20(_assetIn), address(pool), 0);
      SafeERC20.safeIncreaseAllowance(IERC20(_assetIn), address(pool), _amount);

<<<<<<< HEAD
      return (pool.swapExact(_amount, _assetIn, _assetOut, minReceived, block.timestamp + 3600), _assetOut);
=======
      return (pool.swapExact(_amount, _assetIn, _assetOut, _minOut), _assetOut);
>>>>>>> 5678caa3
    }
  }

  /**
   * @notice Swaps assetIn t assetOut using the stored stable swap or internal swap pool
   * @dev Will not swap if the asset passed in is the adopted asset
   * @param _canonicalId - The canonical token id
   * @param _assetIn - The address of the from asset
   * @param _assetOut - The address of the to asset
   * @param _amountOut - The amount of the _assetOut to swap
   * @return Success value
   * @return The amount of assetIn
   * @return The address of assetOut
   */
  function _swapAssetOut(
    bytes32 _canonicalId,
    address _assetIn,
    address _assetOut,
    uint256 _amountOut,
    uint256 _maxIn
  )
    internal
    returns (
      bool,
      uint256,
      address
    )
  {
    AppStorage storage s = LibConnextStorage.connextStorage();

    bool success;
    uint256 amountIn;

    // Swap the asset to the proper local asset
    if (stableSwapPoolExist(_canonicalId)) {
      // get internal swap pool
      SwapUtils.Swap storage ipool = s.swapStorages[_canonicalId];
      // if internal swap pool exists
      uint8 tokenIndexIn = getTokenIndexFromStableSwapPool(_canonicalId, _assetIn);
      uint8 tokenIndexOut = getTokenIndexFromStableSwapPool(_canonicalId, _assetOut);
      // calculate slippage before performing swap
      // NOTE: this is less efficient then relying on the `swapInternalOut` revert, but makes it easier
      // to handle slippage failures (this can be called during reconcile, so must not fail)
      if (_maxIn >= ipool.calculateSwapInv(tokenIndexIn, tokenIndexOut, _amountOut)) {
        success = true;
        amountIn = ipool.swapInternalOut(tokenIndexIn, tokenIndexOut, _amountOut, _maxIn);
      }
      // slippage is too high to perform swap: success = false, amountIn = 0
    } else {
      // Otherwise, swap via stable swap pool
      IStableSwap pool = s.adoptedToLocalPools[_canonicalId];
      uint256 _amountIn = pool.calculateSwapOutFromAddress(_assetIn, _assetOut, _amountOut);
      if (_amountIn <= _maxIn) {
        // set the success
        success = true;

        // perform the swap
        // Edge case with some tokens: Example USDT in ETH Mainnet, after the backUnbacked call there could be a remaining allowance if not the whole amount is pulled by aave.
        // Later, if we try to increase the allowance it will fail. USDT demands if allowance is not 0, it has to be set to 0 first.
        // Example: https://github.com/aave/aave-v3-periphery/blob/ca184e5278bcbc10d28c3dbbc604041d7cfac50b/contracts/adapters/paraswap/ParaSwapRepayAdapter.sol#L138-L140
        SafeERC20.safeApprove(IERC20(_assetIn), address(pool), 0);
        SafeERC20.safeIncreaseAllowance(IERC20(_assetIn), address(pool), _amountIn);
        amountIn = pool.swapExactOut(_amountOut, _assetIn, _assetOut, _maxIn, block.timestamp + 3600);
      }
      // slippage is too high to perform swap: success = false, amountIn = 0
    }

    return (success, amountIn, _assetOut);
  }

  /**
   * @notice Calculate amount of tokens you receive on a local nomad asset for the adopted asset
   * using the stored stable swap
   * @dev Will not use the stored stable swap if the asset passed in is the local asset
   * @param _asset - The address of the local asset to swap into the local asset
   * @param _amount - The amount of the local asset to swap
   * @return The amount of local asset received from swap
   * @return The address of asset received post-swap
   */
  function calculateSwapFromLocalAssetIfNeeded(
    bytes32 _canonicalId,
    address _asset,
    uint256 _amount
  ) internal view returns (uint256, address) {
    AppStorage storage s = LibConnextStorage.connextStorage();

    // If the adopted asset is the local asset, no need to swap
    address adopted = s.canonicalToAdopted[_canonicalId];
    if (adopted == _asset) {
      return (_amount, _asset);
    }

    // Otherwise, calculate swap the asset to the proper local asset
    if (stableSwapPoolExist(_canonicalId)) {
      // if internal swap pool exists
      uint8 tokenIndexIn = getTokenIndexFromStableSwapPool(_canonicalId, _asset);
      uint8 tokenIndexOut = getTokenIndexFromStableSwapPool(_canonicalId, adopted);
      return (s.swapStorages[_canonicalId].calculateSwap(tokenIndexIn, tokenIndexOut, _amount), adopted);
    } else {
      IStableSwap pool = s.adoptedToLocalPools[_canonicalId];

      return (pool.calculateSwapFromAddress(_asset, adopted, _amount), adopted);
    }
  }

  /**
   * @notice Calculate amount of tokens you receive of a local nomad asset for the adopted asset
   * using the stored stable swap
   * @dev Will not use the stored stable swap if the asset passed in is the local asset
   * @param _asset - The address of the asset to swap into the local asset
   * @param _amount - The amount of the asset to swap
   * @return The amount of local asset received from swap
   * @return The address of asset received post-swap
   */
  function calculateSwapToLocalAssetIfNeeded(address _asset, uint256 _amount) internal view returns (uint256, address) {
    AppStorage storage s = LibConnextStorage.connextStorage();

    // Get the token id
    (uint32 domain, bytes32 id) = s.tokenRegistry.getTokenId(_asset);
    address local = s.tokenRegistry.getLocalAddress(domain, id);

    // If the asset is the local asset, no swap needed
    if (_asset == local) {
      return (_amount, _asset);
    }

    // Otherwise, calculate swap the asset to the proper local asset
    if (stableSwapPoolExist(id)) {
      // if internal swap pool exists
      uint8 tokenIndexIn = getTokenIndexFromStableSwapPool(id, _asset);
      uint8 tokenIndexOut = getTokenIndexFromStableSwapPool(id, local);
      return (s.swapStorages[id].calculateSwap(tokenIndexIn, tokenIndexOut, _amount), local);
    } else {
      IStableSwap pool = s.adoptedToLocalPools[id];

      return (pool.calculateSwapFromAddress(_asset, local, _amount), local);
    }
  }
}<|MERGE_RESOLUTION|>--- conflicted
+++ resolved
@@ -288,11 +288,7 @@
       SafeERC20.safeApprove(IERC20(_assetIn), address(pool), 0);
       SafeERC20.safeIncreaseAllowance(IERC20(_assetIn), address(pool), _amount);
 
-<<<<<<< HEAD
       return (pool.swapExact(_amount, _assetIn, _assetOut, minReceived, block.timestamp + 3600), _assetOut);
-=======
-      return (pool.swapExact(_amount, _assetIn, _assetOut, _minOut), _assetOut);
->>>>>>> 5678caa3
     }
   }
 
