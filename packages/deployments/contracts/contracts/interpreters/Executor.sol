--- conflicted
+++ resolved
@@ -3,11 +3,8 @@
 
 import "../interfaces/IExecutor.sol";
 
-<<<<<<< HEAD
 import "../lib/LibCrossDomainProperty.sol";
 
-=======
->>>>>>> 8f96b7de
 import "@openzeppelin/contracts-upgradeable/utils/AddressUpgradeable.sol";
 import "@openzeppelin/contracts-upgradeable/token/ERC20/utils/SafeERC20Upgradeable.sol";
 import "@openzeppelin/contracts-upgradeable/token/ERC20/IERC20Upgradeable.sol";
@@ -21,15 +18,8 @@
  */
 contract Executor is IExecutor {
 
-<<<<<<< HEAD
-  // ============ Libraries =============
-
-  using TypedMemView for bytes29;
-
   // ============ Properties =============
 
-=======
->>>>>>> 8f96b7de
   address private immutable connext;
   bytes29 private properties = LibCrossDomainProperty.DEFAULT_VALUE;
 
@@ -114,31 +104,21 @@
     // We approve here rather than transfer since many external contracts
     // simply require an approval, and it is unclear if they can handle 
     // funds transferred directly to them (i.e. Uniswap)
-<<<<<<< HEAD
     bool isNative = _assetId == address(0);
     if (!isNative) {
       SafeERC20Upgradeable.safeIncreaseAllowance(IERC20Upgradeable(_assetId), _to, _amount);
-=======
-    bool isNative = assetId == address(0);
-    if (!isNative) {
-      SafeERC20Upgradeable.safeIncreaseAllowance(IERC20Upgradeable(assetId), to, amount);
->>>>>>> 8f96b7de
     }
 
     // Check if the callTo is a contract
     bool success;
     bytes memory returnData;
-<<<<<<< HEAD
     bool isContract = AddressUpgradeable.isContract(_to);
     
-=======
-    bool isContract = AddressUpgradeable.isContract(to);
->>>>>>> 8f96b7de
     if (isContract) {
       // If it should set the properties, set them
       bool shouldSet = !_properties.isNull();
       if (shouldSet) {
-        require(isDomainAndSender(_properties), "!properties");
+        require(LibCrossDomainProperty.isDomainAndSender(_properties), "!properties");
         properties = _properties;
       }
       // Try to execute the callData
@@ -154,11 +134,7 @@
     // Handle failure cases
     if (!success && !isNative) {
       // Decrease allowance
-<<<<<<< HEAD
       SafeERC20Upgradeable.safeDecreaseAllowance(IERC20Upgradeable(_assetId), _to, _amount);
-=======
-      SafeERC20Upgradeable.safeDecreaseAllowance(IERC20Upgradeable(assetId), to, amount);
->>>>>>> 8f96b7de
     }
 
     // Emit event
