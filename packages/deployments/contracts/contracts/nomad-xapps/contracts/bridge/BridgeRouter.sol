// SPDX-License-Identifier: MIT OR Apache-2.0
pragma solidity >=0.6.11;

// ============ Internal Imports ============
import {ITokenRegistry} from "../../interfaces/bridge/ITokenRegistry.sol";
import {IConnext} from "../../../interfaces/IConnext.sol";
import {Router} from "../Router.sol";
import {XAppConnectionClient} from "../XAppConnectionClient.sol";
import {BridgeMessage} from "./BridgeMessage.sol";
import {IBridgeToken} from "../../interfaces/bridge/IBridgeToken.sol";
// ============ External Imports ============
import {Home} from "../../../nomad-core/contracts/Home.sol";
import {Version0} from "../../../nomad-core/contracts/Version0.sol";
// import {TypedMemView} from "@summa-tx/memview-sol/contracts/TypedMemView.sol";
import {TypedMemView} from "../../../nomad-core/libs/TypedMemView.sol";
import {IERC20Upgradeable} from "@openzeppelin/contracts-upgradeable/token/ERC20/IERC20Upgradeable.sol";
import {SafeERC20Upgradeable} from "@openzeppelin/contracts-upgradeable/token/ERC20/utils/SafeERC20Upgradeable.sol";

/**
 * @title BridgeRouter
 */
contract BridgeRouter is Version0, Router {
  // ============ Libraries ============

  using TypedMemView for bytes;
  using TypedMemView for bytes29;
  using BridgeMessage for bytes29;
  using SafeERC20Upgradeable for IERC20Upgradeable;

  // ============ Constants ============

  // 5 bps (0.05%) hardcoded fast liquidity fee. Can be changed by contract upgrade
  uint256 public constant PRE_FILL_FEE_NUMERATOR = 9995;
  uint256 public constant PRE_FILL_FEE_DENOMINATOR = 10000;
  uint256 public constant DUST_AMOUNT = 0.06 ether;

  // ============ Public Storage ============

  // contract that manages registry representation tokens
  ITokenRegistry public tokenRegistry;
  // token transfer prefill ID => LP that pre-filled message to provide fast liquidity
  mapping(bytes32 => address) public liquidityProvider;

  IConnext public connext;

  // ============ Upgrade Gap ============

  // gap for upgrade safety
  uint256[49] private __GAP;

  // ======== Events =========

  /**
   * @notice emitted when tokens are sent from this domain to another domain
   * @param token the address of the token contract
   * @param from the address sending tokens
   * @param toDomain the domain of the chain the tokens are being sent to
   * @param toId the bytes32 address of the recipient of the tokens
   * @param amount the amount of tokens sent
   * @param fastLiquidityEnabled True if fast liquidity is enabled, False otherwise
   */
  event Send(
    address indexed token,
    address indexed from,
    uint32 indexed toDomain,
    bytes32 toId,
    uint256 amount,
    bool fastLiquidityEnabled,
    bytes32 externalHash,
    bytes message
  );

  /**
   * @notice emitted when tokens are dispensed to an account on this domain
   * emitted both when fast liquidity is provided, and when the transfer ultimately settles
   * @param originAndNonce Domain where the transfer originated and the unique identifier
   * for the message from origin to destination, combined in a single field ((origin << 32) & nonce)
   * @param token The address of the local token contract being received
   * @param recipient The address receiving the tokens; the original recipient of the transfer
   * @param liquidityProvider The account providing liquidity
   * @param amount The amount of tokens being received
   */
  event Receive(
    uint64 indexed originAndNonce,
    address indexed token,
    address indexed recipient,
    address liquidityProvider,
    uint256 amount
  );

  // ======== Receive =======
  receive() external payable {}

  fallback() external payable {}

  // ======== Initializer ========

  function initialize(address _tokenRegistry, address _xAppConnectionManager) public initializer {
    tokenRegistry = ITokenRegistry(_tokenRegistry);
    __XAppConnectionClient_initialize(_xAppConnectionManager);
  }

  // ======== External: Handle =========

  /**
   * @notice Handles an incoming message
   * @param _origin The origin domain
   * @param _nonce The unique identifier for the message from origin to destination
   * @param _sender The sender address
   * @param _message The message
   */
  function handle(
    uint32 _origin,
    uint32 _nonce,
    bytes32 _sender,
    bytes memory _message
  ) external override onlyReplica onlyRemoteRouter(_origin, _sender) {
    // parse tokenId and action from message
    bytes29 _msg = _message.ref(0).mustBeMessage();
    bytes29 _tokenId = _msg.tokenId();
    bytes29 _action = _msg.action();
    // handle message based on the intended action
    if (_action.isTransfer()) {
      _handleTransfer(_origin, _nonce, _tokenId, _action, false);
    } else if (_action.isFastTransfer()) {
      _handleTransfer(_origin, _nonce, _tokenId, _action, true);
    } else {
      require(false, "!valid action");
    }
  }

  // ======== External: Send Token =========

  /**
   * @notice Send tokens to a recipient on a remote chain
   * @param _token The token address
   * @param _amount The token amount
   * @param _destination The destination domain
   * @param _recipient The recipient address
   * @param _enableFast True to enable fast liquidity
   */
  function send(
    address _token,
    uint256 _amount,
    uint32 _destination,
    bytes32 _recipient,
    bool _enableFast,
    bytes32 _externalHash
  ) external {
    require(_amount > 0, "!amnt");
    require(_recipient != bytes32(0), "!recip");
    // get remote BridgeRouter address; revert if not found
    bytes32 _remote = _mustHaveRemote(_destination);
    // Setup vars used in both if branches
    IBridgeToken _t = IBridgeToken(_token);
    bytes32 _detailsHash;
    // remove tokens from circulation on this chain
    if (tokenRegistry.isLocalOrigin(_token)) {
      // if the token originates on this chain,
      // hold the tokens in escrow in the Router
      IERC20Upgradeable(_token).safeTransferFrom(msg.sender, address(this), _amount);
      // query token contract for details and calculate detailsHash
      _detailsHash = BridgeMessage.getDetailsHash(_t.name(), _t.symbol(), _t.decimals());
    } else {
      // if the token originates on a remote chain,
      // burn the representation tokens on this chain
      _t.burn(msg.sender, _amount);
      _detailsHash = _t.detailsHash();
    }
<<<<<<< HEAD

    // ======== External: Custom Tokens =========

    /**
     * @notice Enroll a custom token. This allows projects to work with
     * governance to specify a custom representation.
     * @param _domain the domain of the canonical Token to enroll
     * @param _id the bytes32 ID of the canonical of the Token to enroll
     * @param _custom the address of the custom implementation to use.
     */
    function enrollCustom(
        uint32 _domain,
        bytes32 _id,
        address _custom
    ) external onlyOwner {
        // Sanity check. Ensures that human error doesn't cause an
        // unpermissioned contract to be enrolled.
        IBridgeToken(_custom).mint(address(this), 1);
        IBridgeToken(_custom).burn(address(this), 1);
        tokenRegistry.enrollCustom(_domain, _id, _custom);
    }

    /**
     * @notice Migrate all tokens in a previous representation to the latest
     * custom representation. This works by looking up local mappings and then
     * burning old tokens and minting new tokens.
     * @dev This is explicitly opt-in to allow dapps to decide when and how to
     * upgrade to the new representation.
     * @param _oldRepr The address of the old token to migrate
     */
    function migrate(address _oldRepr) external {
        address _currentRepr = tokenRegistry.oldReprToCurrentRepr(_oldRepr);
        require(_currentRepr != _oldRepr, "!different");
        // burn the total balance of old tokens & mint the new ones
        IBridgeToken _old = IBridgeToken(_oldRepr);
        uint256 _bal = _old.balanceOf(msg.sender);
        _old.burn(msg.sender, _bal);
        IBridgeToken(_currentRepr).mint(msg.sender, _bal);
    }

    // ============ Internal: Handle ============

    /**
     * @notice Handles an incoming Transfer message.
     *
     * If the token is of local origin, the amount is sent from escrow.
     * Otherwise, a representation token is minted.
     *
     * @param _origin The domain of the chain from which the transfer originated
     * @param _nonce The unique identifier for the message from origin to destination
     * @param _tokenId The token ID
     * @param _action The action
     * @param _fastEnabled True if fast liquidity was enabled, False otherwise
     */
    function _handleTransfer(
        uint32 _origin,
        uint32 _nonce,
        bytes29 _tokenId,
        bytes29 _action,
        bool _fastEnabled
    ) internal {
        // get the token contract for the given tokenId on this chain;
        // (if the token is of remote origin and there is
        // no existing representation token contract, the TokenRegistry will
        // deploy a new one)
        address _token = tokenRegistry.ensureLocalToken(
            _tokenId.domain(),
            _tokenId.id()
        );
        // load the original recipient of the tokens
        address _recipient = _action.evmRecipient();
        // load amount once
        uint256 _amount = _action.amnt();
        bytes32 _details = _action.detailsHash();
        if (_fastEnabled) {
            // Mint more of token if needed
            _handleFundsDisbursal(address(connext), _token, _amount, _details);

            // Call reconcile
            connext.reconcile(
                _action.externalHash(),
                _origin,
                _token,
                _recipient,
                _amount
            );
        } else {
            _handleFundsDisbursal(_recipient, _token, _amount, _details);

            // dust the recipient if appropriate
            _dust(_recipient);
        }
        
        // emit Receive event
        emit Receive(
            _originAndNonce(_origin, _nonce),
            _token,
            _recipient,
            address(0),
            _amount
        );
    }

    // ============ Internal: Fast Liquidity ============

    function _handleFundsDisbursal(address _recipient, address _token, uint256 _amount, bytes32 _details) internal {
        if (tokenRegistry.isLocalOrigin(_token)) {
            // if the token is of local origin, the tokens have been held in
            // escrow in this contract
            // while they have been circulating on remote chains;
            // transfer the tokens to the recipient
            IERC20Upgradeable(_token).safeTransfer(_recipient, _amount);
        } else {
            // if the token is of remote origin, mint the tokens to the
            // recipient on this chain
            IBridgeToken(_token).mint(_recipient, _amount);
            // Tell the token what its detailsHash is
            IBridgeToken(_token).setDetailsHash(_details);
        }
    }

    /**
     * @notice Calculate the token amount after
     * taking a 5 bps (0.05%) liquidity provider fee
     * @param _amnt The token amount before the fee is taken
     * @return _amtAfterFee The token amount after the fee is taken
     */
    function _applyPreFillFee(uint256 _amnt)
        internal
        pure
        returns (uint256 _amtAfterFee)
    {
        // overflow only possible if (2**256 / 9995) tokens sent once
        // in which case, probably not a real token
        _amtAfterFee =
            (_amnt * PRE_FILL_FEE_NUMERATOR) /
            PRE_FILL_FEE_DENOMINATOR;
    }

    /**
     * @notice Dust the recipient. This feature allows chain operators to use
     * the Bridge as a faucet if so desired. Any gas asset held by the
     * bridge will be slowly sent to users who need initial gas bootstrapping
     * @dev Does not dust if insufficient funds, or if user has funds already
     */
    function _dust(address _recipient) internal {
        if (
            _recipient.balance < DUST_AMOUNT &&
            address(this).balance >= DUST_AMOUNT
        ) {
            // `send` gives execution 2300 gas and returns a `success` boolean.
            // however, we do not care if the call fails. A failed call
            // indicates a smart contract attempting to execute logic, which we
            // specifically do not want.
            // While we could check EXTCODESIZE, it seems sufficient to rely on
            // the 2300 gas stipend to ensure that no state change logic can
            // be executed.
            payable(_recipient).send(DUST_AMOUNT);
        }
=======
    // format Transfer Tokens action
    bytes29 _action = BridgeMessage.formatTransfer(_recipient, _amount, _detailsHash, _enableFast, _externalHash);
    bytes29 _tokenId = dispatchAction(_action, _token, _destination, _remote);
    // emit Send event to record token sender
    emit Send(
      _token,
      msg.sender,
      _destination,
      _recipient,
      _amount,
      _enableFast,
      _externalHash,
      BridgeMessage.formatMessage(_tokenId, _action)
    );
  }

  function dispatchAction(
    bytes29 _action,
    address _token,
    uint32 _destination,
    bytes32 _remote
  ) internal returns (bytes29) {
    // get the tokenID
    (uint32 _domain, bytes32 _id) = tokenRegistry.getTokenId(_token);
    bytes29 _tokenId = BridgeMessage.formatTokenId(_domain, _id);
    // send message to remote chain via Nomad
    Home(xAppConnectionManager.home()).dispatch(_destination, _remote, BridgeMessage.formatMessage(_tokenId, _action));
    return _tokenId;
  }

  // ======== External: Fast Liquidity =========

  /**
   * @notice Sets the transaction manager.
   * @dev Transacion manager and bridge router store references to each other
   * @param _connext the address of the transaction manager implementation
   */
  function setConnext(address _connext) external onlyOwner {
    connext = IConnext(_connext);
  }

  // ======== External: Custom Tokens =========

  /**
   * @notice Enroll a custom token. This allows projects to work with
   * governance to specify a custom representation.
   * @param _domain the domain of the canonical Token to enroll
   * @param _id the bytes32 ID of the canonical of the Token to enroll
   * @param _custom the address of the custom implementation to use.
   */
  function enrollCustom(
    uint32 _domain,
    bytes32 _id,
    address _custom
  ) external onlyOwner {
    // Sanity check. Ensures that human error doesn't cause an
    // unpermissioned contract to be enrolled.
    IBridgeToken(_custom).mint(address(this), 1);
    IBridgeToken(_custom).burn(address(this), 1);
    tokenRegistry.enrollCustom(_domain, _id, _custom);
  }

  /**
   * @notice Migrate all tokens in a previous representation to the latest
   * custom representation. This works by looking up local mappings and then
   * burning old tokens and minting new tokens.
   * @dev This is explicitly opt-in to allow dapps to decide when and how to
   * upgrade to the new representation.
   * @param _oldRepr The address of the old token to migrate
   */
  function migrate(address _oldRepr) external {
    address _currentRepr = tokenRegistry.oldReprToCurrentRepr(_oldRepr);
    require(_currentRepr != _oldRepr, "!different");
    // burn the total balance of old tokens & mint the new ones
    IBridgeToken _old = IBridgeToken(_oldRepr);
    uint256 _bal = _old.balanceOf(msg.sender);
    _old.burn(msg.sender, _bal);
    IBridgeToken(_currentRepr).mint(msg.sender, _bal);
  }

  // ============ Internal: Handle ============

  /**
   * @notice Handles an incoming Transfer message.
   *
   * If the token is of local origin, the amount is sent from escrow.
   * Otherwise, a representation token is minted.
   *
   * @param _origin The domain of the chain from which the transfer originated
   * @param _nonce The unique identifier for the message from origin to destination
   * @param _tokenId The token ID
   * @param _action The action
   * @param _fastEnabled True if fast liquidity was enabled, False otherwise
   */
  function _handleTransfer(
    uint32 _origin,
    uint32 _nonce,
    bytes29 _tokenId,
    bytes29 _action,
    bool _fastEnabled
  ) internal {
    // get the token contract for the given tokenId on this chain;
    // (if the token is of remote origin and there is
    // no existing representation token contract, the TokenRegistry will
    // deploy a new one)
    address _token = tokenRegistry.ensureLocalToken(_tokenId.domain(), _tokenId.id());
    // load the original recipient of the tokens
    address _recipient = _action.evmRecipient();
    // load amount once
    uint256 _amount = _action.amnt();
    bytes32 _details = _action.detailsHash();
    if (_fastEnabled) {
      // Mint more of token if needed
      _handleFundsDisbursal(address(connext), _token, _amount, _details);

      // Call reconcile
      connext.reconcile(_action.externalHash(), _token, _recipient, _amount);
    } else {
      _handleFundsDisbursal(_recipient, _token, _amount, _details);

      // dust the recipient if appropriate
      _dust(_recipient);
>>>>>>> e02cda32
    }

    // emit Receive event
    emit Receive(_originAndNonce(_origin, _nonce), _token, _recipient, address(0), _amount);
  }

  // ============ Internal: Fast Liquidity ============

  function _handleFundsDisbursal(
    address _recipient,
    address _token,
    uint256 _amount,
    bytes32 _details
  ) internal {
    if (tokenRegistry.isLocalOrigin(_token)) {
      // if the token is of local origin, the tokens have been held in
      // escrow in this contract
      // while they have been circulating on remote chains;
      // transfer the tokens to the recipient
      IERC20Upgradeable(_token).safeTransfer(_recipient, _amount);
    } else {
      // if the token is of remote origin, mint the tokens to the
      // recipient on this chain
      IBridgeToken(_token).mint(_recipient, _amount);
      // Tell the token what its detailsHash is
      IBridgeToken(_token).setDetailsHash(_details);
    }
  }

  /**
   * @notice Calculate the token amount after
   * taking a 5 bps (0.05%) liquidity provider fee
   * @param _amnt The token amount before the fee is taken
   * @return _amtAfterFee The token amount after the fee is taken
   */
  function _applyPreFillFee(uint256 _amnt) internal pure returns (uint256 _amtAfterFee) {
    // overflow only possible if (2**256 / 9995) tokens sent once
    // in which case, probably not a real token
    _amtAfterFee = (_amnt * PRE_FILL_FEE_NUMERATOR) / PRE_FILL_FEE_DENOMINATOR;
  }

  /**
   * @notice Dust the recipient. This feature allows chain operators to use
   * the Bridge as a faucet if so desired. Any gas asset held by the
   * bridge will be slowly sent to users who need initial gas bootstrapping
   * @dev Does not dust if insufficient funds, or if user has funds already
   */
  function _dust(address _recipient) internal {
    if (_recipient.balance < DUST_AMOUNT && address(this).balance >= DUST_AMOUNT) {
      // `send` gives execution 2300 gas and returns a `success` boolean.
      // however, we do not care if the call fails. A failed call
      // indicates a smart contract attempting to execute logic, which we
      // specifically do not want.
      // While we could check EXTCODESIZE, it seems sufficient to rely on
      // the 2300 gas stipend to ensure that no state change logic can
      // be executed.
      payable(_recipient).send(DUST_AMOUNT);
    }
  }

  /**
   * @dev explicit override for compiler inheritance
   * @dev explicit override for compiler inheritance
   * @return domain of chain on which the contract is deployed
   */
  function _localDomain() internal view override(XAppConnectionClient) returns (uint32) {
    return XAppConnectionClient._localDomain();
  }

  /**
   * @notice Internal utility function that combines
   * `_origin` and `_nonce`.
   * @dev Both origin and nonce should be less than 2^32 - 1
   * @param _origin Domain of chain where the transfer originated
   * @param _nonce The unique identifier for the message from origin to destination
   * @return Returns (`_origin` << 32) & `_nonce`
   */
  function _originAndNonce(uint32 _origin, uint32 _nonce) internal pure returns (uint64) {
    return (uint64(_origin) << 32) | _nonce;
  }
}<|MERGE_RESOLUTION|>--- conflicted
+++ resolved
@@ -167,7 +167,6 @@
       _t.burn(msg.sender, _amount);
       _detailsHash = _t.detailsHash();
     }
-<<<<<<< HEAD
 
     // ======== External: Custom Tokens =========
 
@@ -327,130 +326,6 @@
             // be executed.
             payable(_recipient).send(DUST_AMOUNT);
         }
-=======
-    // format Transfer Tokens action
-    bytes29 _action = BridgeMessage.formatTransfer(_recipient, _amount, _detailsHash, _enableFast, _externalHash);
-    bytes29 _tokenId = dispatchAction(_action, _token, _destination, _remote);
-    // emit Send event to record token sender
-    emit Send(
-      _token,
-      msg.sender,
-      _destination,
-      _recipient,
-      _amount,
-      _enableFast,
-      _externalHash,
-      BridgeMessage.formatMessage(_tokenId, _action)
-    );
-  }
-
-  function dispatchAction(
-    bytes29 _action,
-    address _token,
-    uint32 _destination,
-    bytes32 _remote
-  ) internal returns (bytes29) {
-    // get the tokenID
-    (uint32 _domain, bytes32 _id) = tokenRegistry.getTokenId(_token);
-    bytes29 _tokenId = BridgeMessage.formatTokenId(_domain, _id);
-    // send message to remote chain via Nomad
-    Home(xAppConnectionManager.home()).dispatch(_destination, _remote, BridgeMessage.formatMessage(_tokenId, _action));
-    return _tokenId;
-  }
-
-  // ======== External: Fast Liquidity =========
-
-  /**
-   * @notice Sets the transaction manager.
-   * @dev Transacion manager and bridge router store references to each other
-   * @param _connext the address of the transaction manager implementation
-   */
-  function setConnext(address _connext) external onlyOwner {
-    connext = IConnext(_connext);
-  }
-
-  // ======== External: Custom Tokens =========
-
-  /**
-   * @notice Enroll a custom token. This allows projects to work with
-   * governance to specify a custom representation.
-   * @param _domain the domain of the canonical Token to enroll
-   * @param _id the bytes32 ID of the canonical of the Token to enroll
-   * @param _custom the address of the custom implementation to use.
-   */
-  function enrollCustom(
-    uint32 _domain,
-    bytes32 _id,
-    address _custom
-  ) external onlyOwner {
-    // Sanity check. Ensures that human error doesn't cause an
-    // unpermissioned contract to be enrolled.
-    IBridgeToken(_custom).mint(address(this), 1);
-    IBridgeToken(_custom).burn(address(this), 1);
-    tokenRegistry.enrollCustom(_domain, _id, _custom);
-  }
-
-  /**
-   * @notice Migrate all tokens in a previous representation to the latest
-   * custom representation. This works by looking up local mappings and then
-   * burning old tokens and minting new tokens.
-   * @dev This is explicitly opt-in to allow dapps to decide when and how to
-   * upgrade to the new representation.
-   * @param _oldRepr The address of the old token to migrate
-   */
-  function migrate(address _oldRepr) external {
-    address _currentRepr = tokenRegistry.oldReprToCurrentRepr(_oldRepr);
-    require(_currentRepr != _oldRepr, "!different");
-    // burn the total balance of old tokens & mint the new ones
-    IBridgeToken _old = IBridgeToken(_oldRepr);
-    uint256 _bal = _old.balanceOf(msg.sender);
-    _old.burn(msg.sender, _bal);
-    IBridgeToken(_currentRepr).mint(msg.sender, _bal);
-  }
-
-  // ============ Internal: Handle ============
-
-  /**
-   * @notice Handles an incoming Transfer message.
-   *
-   * If the token is of local origin, the amount is sent from escrow.
-   * Otherwise, a representation token is minted.
-   *
-   * @param _origin The domain of the chain from which the transfer originated
-   * @param _nonce The unique identifier for the message from origin to destination
-   * @param _tokenId The token ID
-   * @param _action The action
-   * @param _fastEnabled True if fast liquidity was enabled, False otherwise
-   */
-  function _handleTransfer(
-    uint32 _origin,
-    uint32 _nonce,
-    bytes29 _tokenId,
-    bytes29 _action,
-    bool _fastEnabled
-  ) internal {
-    // get the token contract for the given tokenId on this chain;
-    // (if the token is of remote origin and there is
-    // no existing representation token contract, the TokenRegistry will
-    // deploy a new one)
-    address _token = tokenRegistry.ensureLocalToken(_tokenId.domain(), _tokenId.id());
-    // load the original recipient of the tokens
-    address _recipient = _action.evmRecipient();
-    // load amount once
-    uint256 _amount = _action.amnt();
-    bytes32 _details = _action.detailsHash();
-    if (_fastEnabled) {
-      // Mint more of token if needed
-      _handleFundsDisbursal(address(connext), _token, _amount, _details);
-
-      // Call reconcile
-      connext.reconcile(_action.externalHash(), _token, _recipient, _amount);
-    } else {
-      _handleFundsDisbursal(_recipient, _token, _amount, _details);
-
-      // dust the recipient if appropriate
-      _dust(_recipient);
->>>>>>> e02cda32
     }
 
     // emit Receive event
