// SPDX-License-Identifier: UNLICENSED
pragma solidity 0.8.11;

import {ConnextMessage} from "../libraries/ConnextMessage.sol";
import {IStableSwap} from "../interfaces/IStableSwap.sol";
import {ITokenRegistry} from "../nomad-xapps/interfaces/bridge/ITokenRegistry.sol";
import {IWrapped} from "..//interfaces/IWrapped.sol";
import {IExecutor} from "../interfaces/IExecutor.sol";
import {ISponsorVault} from "../interfaces/ISponsorVault.sol";
import {XAppConnectionManager} from "../nomad-core/contracts/XAppConnectionManager.sol";
import {RelayerFeeRouter} from "../nomad-xapps/contracts/relayer-fee-router/RelayerFeeRouter.sol";
import {PromiseRouter} from "../nomad-xapps/contracts/promise-router/PromiseRouter.sol";
import {XCallArgs, ExecuteArgs} from "../libraries/LibConnextStorage.sol";
import {SwapUtils} from "../libraries/SwapUtils.sol";
import {IERC20} from "@openzeppelin/contracts/token/ERC20/utils/SafeERC20.sol";

interface IConnextHandler {
  // AssetFacet
  function canonicalToAdopted(bytes32 _canonicalId) external view returns (address);

  function adoptedToCanonical(address _adopted) external view returns (ConnextMessage.TokenId memory);

  function approvedAssets(bytes32 _asset) external view returns (bool);

  function adoptedToLocalPools(bytes32 _adopted) external view returns (IStableSwap);

  function setupAsset(
    ConnextMessage.TokenId calldata _canonical,
    address _adoptedAssetId,
    address _stableSwapPool
  ) external;

  function addStableSwapPool(ConnextMessage.TokenId calldata _canonical, address _stableSwapPool) external;

  function removeAssetId(bytes32 _canonicalId, address _adoptedAssetId) external;

  // BaseConnextFacet
  function isRouterOwnershipRenounced() external view returns (bool);

  function isAssetOwnershipRenounced() external view returns (bool);

  // BridgeFacet
  function relayerFees(bytes32 _transferId) external view returns (uint256);

  function routedTransfers(bytes32 _transferId) external view returns (address[] memory);

  function reconciledTransfers(bytes32 _transferId) external view returns (bool);

  function tokenRegistry() external view returns (ITokenRegistry);

  function domain() external view returns (uint256);

  function executor() external view returns (IExecutor);

  function nonce() external view returns (uint256);

  function wrapper() external view returns (IWrapped);

  function sponsorVault() external view returns (ISponsorVault);

  function promiseRouter() external view returns (PromiseRouter);

  function relayerFeeRouer() external view returns (RelayerFeeRouter);

  function setTokenRegistry(address _tokenRegistry) external;

  function setRelayerFeeRouter(address _relayerFeeRouter) external;

  function setPromiseRouter(address payable _promiseRouter) external;

  function setExecutor(address _executor) external;

  function setWrapper(address _wrapper) external;

  function setSponsorVault(address _sponsorVault) external;

  function xcall(XCallArgs calldata _args) external payable returns (bytes32);

  function handle(
    uint32 _origin,
    uint32 _nonce,
    bytes32 _sender,
    bytes memory _message
  ) external;

  function execute(ExecuteArgs calldata _args) external returns (bytes32 transferId);

  function bumpTransfer(bytes32 _transferId) external payable;

  // NomadFacet
  function xAppConnectionManager() external view returns (XAppConnectionManager);

  function remotes(uint32 _domain) external view returns (bytes32);

  function setXAppConnectionManager(address _xAppConnectionManager) external;

  function enrollRemoteRouter(uint32 _domain, bytes32 _router) external;

  // ProposedOwnableFacet
  function proposedOwnableOwner() external view returns (address);

  function proposed() external view returns (address);

  function proposedTimestamp() external view returns (uint256);

  function routerOwnershipTimestamp() external view returns (uint256);

  function assetOwnershipTimestamp() external view returns (uint256);

  function delay() external view returns (uint256);

  function proposeRouterOwnershipRenunciation() external;

  function renounceRouterOwnership() external;

  function proposeAssetOwnershipRenunciation() external;

  function renounceAssetOwnership() external;

  function renounced() external view returns (bool);

  function proposeNewOwner(address newlyProposed) external;

  function renounceOwnership() external;

  function acceptProposedOwner() external;

  // RelayerFacet
  function transferRelayer(bytes32 _transferId) external view returns (address);

  function approvedRelayers(address _relayer) external view returns (bool);

  function relayerFeeRouter() external view returns (RelayerFeeRouter);

  function addRelayer(address _relayer) external;

  function removeRelayer(address _relayer) external;

  function initiateClaim(
    uint32 _domain,
    address _recipient,
    bytes32[] calldata _transferIds
  ) external;

  function claim(address _recipient, bytes32[] calldata _transferIds) external;

  // RoutersFacet
  function LIQUIDITY_FEE_NUMERATOR() external view returns (uint256);

  function LIQUIDITY_FEE_DENOMINATOR() external view returns (uint256);

  function getRouterApproval(address _router) external view returns (bool);

  function getRouterRecipient(address _router) external view returns (address);

  function getRouterOwner(address _router) external view returns (address);

  function getProposedRouterOwner(address _router) external view returns (address);

  function getProposedRouterOwnerTimestamp(address _router) external view returns (uint256);

  function maxRoutersPerTransfer() external view returns (uint256);

  function setLiquidityFeeNumerator(uint256 _numerator) external;

  function routerBalances(address _router, address _asset) external view returns (uint256);

  function setRouterRecipient(address router, address recipient) external;

  function proposeRouterOwner(address router, address proposed) external;

  function acceptProposedRouterOwner(address router) external;

  function setupRouter(
    address router,
    address owner,
    address recipient
  ) external;

  function removeRouter(address router) external;

  function setMaxRoutersPerTransfer(uint256 _newMaxRouters) external;

  function addRouterLiquidityFor(
    uint256 _amount,
    address _local,
    address _router
  ) external payable;

  function addRouterLiquidity(uint256 _amount, address _local) external payable;

  function removeRouterLiquidity(
    uint256 _amount,
    address _local,
    address payable _to
  ) external;

  // StableSwapFacet
  function getSwapStorage(bytes32 canonicalId) external view returns (SwapUtils.Swap memory);

  function getSwapLPToken(bytes32 canonicalId) external view returns (address);

  function getSwapA(bytes32 canonicalId) external view returns (uint256);

  function getSwapAPrecise(bytes32 canonicalId) external view returns (uint256);

<<<<<<< HEAD
  function approveRouterForPortal(address _router) external;

  function disapproveRouterForPortal(address _router) external;

  function setAavePool(address _aavePool) external;

  function setAavePortalFee(uint256 _aavePortalFeeNumerator) external;

  // ============ Public Functions ===========
=======
  function getSwapToken(bytes32 canonicalId, uint8 index) external view returns (IERC20);
>>>>>>> a9fea1c7

  function getSwapTokenIndex(bytes32 canonicalId, address tokenAddress) external view returns (uint8);

  function getSwapTokenBalance(bytes32 canonicalId, uint8 index) external view returns (uint256);

  function getSwapVirtualPrice(bytes32 canonicalId) external view returns (uint256);

  function calculateSwap(
    bytes32 canonicalId,
    uint8 tokenIndexFrom,
    uint8 tokenIndexTo,
    uint256 dx
  ) external view returns (uint256);

  function calculateSwapTokenAmount(
    bytes32 canonicalId,
    uint256[] calldata amounts,
    bool deposit
  ) external view returns (uint256);

  function calculateRemoveSwapLiquidity(bytes32 canonicalId, uint256 amount) external view returns (uint256[] memory);

  function calculateRemoveSwapLiquidityOneToken(
    bytes32 canonicalId,
    uint256 tokenAmount,
    uint8 tokenIndex
  ) external view returns (uint256);

  function getSwapAdminBalance(bytes32 canonicalId, uint256 index) external view returns (uint256);

  function swap(
    bytes32 canonicalId,
    uint8 tokenIndexFrom,
    uint8 tokenIndexTo,
    uint256 dx,
    uint256 minDy,
    uint256 deadline
  ) external returns (uint256);

  function swapExact(
    bytes32 canonicalId,
    uint256 amountIn,
    address assetIn,
    address assetOut,
    uint256 minAmountOut,
    uint256 deadline
  ) external payable returns (uint256);

  function addSwapLiquidity(
    bytes32 canonicalId,
    uint256[] calldata amounts,
    uint256 minToMint,
    uint256 deadline
  ) external returns (uint256);

  function removeSwapLiquidity(
    bytes32 canonicalId,
    uint256 amount,
    uint256[] calldata minAmounts,
    uint256 deadline
  ) external returns (uint256[] memory);

  function removeSwapLiquidityOneToken(
    bytes32 canonicalId,
    uint256 tokenAmount,
    uint8 tokenIndex,
    uint256 minAmount,
    uint256 deadline
  ) external returns (uint256);

  function removeSwapLiquidityImbalance(
    bytes32 canonicalId,
    uint256[] calldata amounts,
    uint256 maxBurnAmount,
    uint256 deadline
  ) external returns (uint256);

  function initializeSwap(
    bytes32 _canonicalId,
    IERC20[] memory _pooledTokens,
    uint8[] memory decimals,
    string memory lpTokenName,
    string memory lpTokenSymbol,
    uint256 _a,
    uint256 _fee,
    uint256 _adminFee,
    address lpTokenTargetAddress
  ) external;

  function withdrawSwapAdminFees(bytes32 canonicalId) external;

  function setSwapAdminFee(bytes32 canonicalId, uint256 newAdminFee) external;

  function setSwapFee(bytes32 canonicalId, uint256 newSwapFee) external;

  function rampA(
    bytes32 canonicalId,
    uint256 futureA,
    uint256 futureTime
  ) external;

  function stopRampA(bytes32 canonicalId) external;
}<|MERGE_RESOLUTION|>--- conflicted
+++ resolved
@@ -195,6 +195,29 @@
     address payable _to
   ) external;
 
+  // PortalFacet
+  function getRouterApprovalForPortal(address _router) external view returns (bool);
+
+  function getAavePortalsTransfers(bytes32 _transferId) external view returns (uint256);
+
+  function aavePool() external view returns (address);
+
+  function aavePortalFee() external view returns (uint256);
+
+  function approveRouterForPortal(address _router) external;
+
+  function disapproveRouterForPortal(address _router) external;
+
+  function setAavePool(address _aavePool) external;
+
+  function setAavePortalFee(uint256 _aavePortalFeeNumerator) external;
+
+  function repayAavePortal(
+    address _asset,
+    uint256 _backingAmount,
+    uint256 _feeAmount
+  ) external;
+
   // StableSwapFacet
   function getSwapStorage(bytes32 canonicalId) external view returns (SwapUtils.Swap memory);
 
@@ -204,19 +227,7 @@
 
   function getSwapAPrecise(bytes32 canonicalId) external view returns (uint256);
 
-<<<<<<< HEAD
-  function approveRouterForPortal(address _router) external;
-
-  function disapproveRouterForPortal(address _router) external;
-
-  function setAavePool(address _aavePool) external;
-
-  function setAavePortalFee(uint256 _aavePortalFeeNumerator) external;
-
-  // ============ Public Functions ===========
-=======
   function getSwapToken(bytes32 canonicalId, uint8 index) external view returns (IERC20);
->>>>>>> a9fea1c7
 
   function getSwapTokenIndex(bytes32 canonicalId, address tokenAddress) external view returns (uint8);
 
