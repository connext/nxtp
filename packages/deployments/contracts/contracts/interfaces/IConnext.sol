--- conflicted
+++ resolved
@@ -46,11 +46,8 @@
    * @param routers - The routers who you are sending the funds on behalf of
    * @param amount - The amount of liquidity the router provided or the bridge forwarded, depending on
    * if fast liquidity was used
-<<<<<<< HEAD
    * @param nonce - The nonce used to generate transfer id
    * @param originSender - The msg.sender of the xcall on origin domain
-=======
->>>>>>> ca40f2ad
    */
   struct ExecuteArgs {
     CallParams params;
@@ -161,9 +158,6 @@
   );
 
   /**
-<<<<<<< HEAD
-  //  * @notice Emitted when `reconciled` is called by the bridge on the destination domain
-=======
    * @notice Emitted when `bumpTransfer` is called by an user on the origin domain
    * @param transferId - The unique identifier of the crosschain transaction
    * @param relayerFee - The updated amount of relayer fee in native asset
@@ -173,7 +167,6 @@
 
   /**
    * @notice Emitted when `reconciled` is called by the bridge on the destination domain
->>>>>>> ca40f2ad
    * @param transferId - The unique identifier of the crosschain transaction
    * @param origin - The origin domain of the transfer
    * @param routers - The CallParams.recipient provided, created as indexed parameter
