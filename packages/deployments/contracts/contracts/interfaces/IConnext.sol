import "../nomad-xapps/contracts/bridge/BridgeMessage.sol";

// SPDX-License-Identifier: UNLICENSED
pragma solidity 0.8.11;

interface IConnext {
  // ============= Structs =============

  /**
   * @notice These are the call parameters that will remain constant between the
   * two chains. They are supplied on `xcall` and should be asserted on `execute`
   * @property to - The account that receives funds, in the event of a crosschain call,
   * will receive funds if the call fails.
   * @param to - The address you are sending funds (and potentially data) to
   * @param callData - The data to execute on the receiving chain. If no crosschain call is needed, then leave empty.
   * @param originDomain - The originating domain (i.e. where `xcall` is called). Must match nomad domain schema
   * @param destinationDomain - The final domain (i.e. where `execute` / `reconcile` are called). Must match nomad domain schema
   */
  struct CallParams {
    address to;
    bytes callData;
    uint32 originDomain;
    uint32 destinationDomain;
  }

  /**
   * @notice Contains the external call information
   * @dev Used to create a hash to pass the external call information through the bridge
   * @param to - The address that should receive the funds on the destination domain if no call is
   * specified, or the fallback if an external call fails
   * @param callData - The data to execute on the receiving chain
   */
  struct ExternalCall {
    address to;
    bytes callData;
  }

  /**
   * @notice Contains information stored when `execute` is used in a fast-liquidity manner on a 
   * transfer to properly reimburse router when funds come through the bridge.
   * @param router - Address of the router that supplied fast-liquidity
   * @param amount - Amount of liquidity router provided. Used to prevent price-gauging when `amount` 
   * user supplied comes through bridge
   */
  struct ExecutedTransfer {
    address router;
    uint256 amount;
  }

  /**
   * @notice Contains information about the gas consumed in a `execute` call
   * @param gasUsed - The gas consumed for a execute transfer (including external call)
   * @param gasPrice - The tx.gasPrice on the execute transfer
   */
  struct GasInfo {
    uint256 gasUsed;
    uint256 gasPrice;
  }

  /**
   * @notice Struct containing the information that comes through the bridge provided by the user on `xcall`
   * @param local - The address of the bridged asset
   * @param amount - The amount forwarded through the bridge
   * @param to - The address that gets the funds on the destination chain
   */
  struct ReconciledTransfer {
    address local;
    uint256 amount;
    address to;
  }

  /**
   * @notice The arguments you supply to the `xcall` function called by user on origin domain
   * @param params - The CallParams. These are consistent across sending and receiving chains
   * @param transactingAssetId - The asset the caller sent with the transfer. Can be the adopted, canonical,
   * or the representational asset
   * @param amount - The amount of transferring asset the tx called xcall with
   */
  struct XCallArgs {
    CallParams params;
    address transactingAssetId; // Could be adopted, local, or wrapped
    uint256 amount;
  }

  /**
   * @notice 
   * @param params - The CallParams. These are consistent across sending and receiving chains
   * @param local - The local asset for the transfer, will be swapped to the adopted asset if
   * appropriate
   * @param router - The router who you are sending the funds on behalf of
   * @param amount - The amount of liquidity the router provided or the bridge forwarded, depending on
   * if fast liquidity was used
   * @param feePercentage - The amount over the BASEFEE to tip the relayer
   */
  struct ExecuteArgs {
    uint256 amount;
    bytes32 transferId;
<<<<<<< HEAD
    bytes32[32] proof;
    CallParams params;
    address local;
    address router;
    address originSender;
    uint32 feePercentage;
=======
>>>>>>> 8f96b7de
    bytes relayerSignature;
  }

  // ============ Events ============

  /**
   * @notice Emitted when a new router is added
   * @param router - The address of the added router
   * @param caller - The account that called the function
   */
  event RouterAdded(
    address router,
    address caller
  );

  /**
   * @notice Emitted when an existing router is removed
   * @param router - The address of the removed router
   * @param caller - The account that called the function
   */
  event RouterRemoved(
    address router,
    address caller
  );

  /**
   * @notice Emitted when a new stable-swap AMM is added for the local <> adopted token
   * @param canonicalId - The canonical identifier of the token the local <> adopted AMM is for
   * @param domain - The domain of the canonical token for the local <> adopted amm
   * @param swapPool - The address of the AMM
   * @param caller - The account that called the function
   */
  event StableSwapAdded(
    bytes32 canonicalId,
    uint32 domain,
    address swapPool,
    address caller
  );

  /**
   * @notice Emitted when a new asset is added
   * @param canonicalId - The canonical identifier of the token the local <> adopted AMM is for
   * @param domain - The domain of the canonical token for the local <> adopted amm
   * @param adoptedAsset - The address of the adopted (user-expected) asset
   * @param supportedAsset - The address of the whitelisted asset. If the native asset is to be whitelisted,
   * the address of the wrapped version will be stored
   * @param caller - The account that called the function
   */
  event AssetAdded(
    bytes32 canonicalId,
    uint32 domain,
    address adoptedAsset,
    address supportedAsset,
    address caller
  );

  /**
   * @notice Emitted when an asset is removed from whitelists
   * @param canonicalId - The canonical identifier of the token removed
   * @param caller - The account that called the function
   */
  event AssetRemoved(
    bytes32 canonicalId,
    address caller
  );

  /**
   * @notice Emitted when a router withdraws liquidity from the contract
   * @param router - The router you are removing liquidity from
   * @param to - The address the funds were withdrawn to
   * @param local - The address of the token withdrawn
   * @param amount - The amount of liquidity withdrawn
   * @param caller - The account that called the function
   */
  event LiquidityRemoved(
    address indexed router,
    address to,
    address local,
    uint256 amount,
    address caller
  );

  /**
   * @notice Emitted when a router adds liquidity to the contract
   * @param router - The address of the router the funds were credited to
   * @param local - The address of the token added (all liquidity held in local asset)
   * @param amount - The amount of liquidity added
   * @param caller - The account that called the function
   */
  event LiquidityAdded(
    address router,
    address local,
    bytes32 canonicalId,
    uint256 amount,
    address caller
  );

  /**
   * @notice Emitted when `xcall` is called on the origin domain
   * @param transferId - The unique identifier of the crosschain transfer
   * @param to - The CallParams.to provided, created as indexed parameter
   * @param params - The CallParams provided to the function
   * @param transactingAsset - The asset the caller sent with the transfer. Can be the adopted, canonical,
   * or the representational asset
   * @param localAsset - The asset sent over the bridge. Will be the local asset of nomad that corresponds
   * to the provided `transactingAsset`
   * @param transactingAmount - The amount of transferring asset the tx xcalled with
   * @param localAmount - The amount sent over the bridge (initialAmount with slippage)
   * @param nonce - The nonce of the origin domain contract. Used to create the unique identifier
   * for the transfer
   * @param caller - The account that called the function
   */
  event XCalled(
    bytes32 indexed transferId,
    address indexed to,
    CallParams params,
    address transactingAsset,
    address localAsset,
    uint256 transactingAmount,
    uint256 localAmount,
    uint256 nonce,
    address caller
  );

  /**
   * @notice Emitted when `reconciled` is called by the bridge on the destination domain
   * @param transferId - The unique identifier of the crosschain transaction
   * @param to - The CallParams.recipient provided, created as indexed parameter
   * @param router - The router that supplied fast liquidity, if applicable
   * @param localAsset - The asset that was provided by the bridge
   * @param localAmount - The amount that was provided by the bridge
   * @param executed - Record of the `ExecutedTransfer` stored onchain if fast liquidity is provided
   * @param caller - The account that called the function
   */
  event Reconciled(
    bytes32 indexed transferId,
    address indexed to,
    address indexed router,
    address localAsset,
    uint256 localAmount,
    ExecutedTransfer executed,
    address caller
  );

  /**
   * @notice Emitted when `execute` is called on the destination chain
   * @dev `execute` may be called when providing fast liquidity *or* when processing a reconciled transfer
   * @param transferId - The unique identifier of the crosschain transfer
   * @param to - The CallParams.to provided, created as indexed parameter
   * @param router - The router that supplied fast liquidity, if applicable
   * @param params - The CallParams provided to the function
   * @param localAsset - The asset that was provided by the bridge
   * @param transactingAsset - The asset the to gets or the external call is executed with. Should be the
   * adopted asset on that chain.
   * @param localAmount - The amount that was provided by the bridge
   * @param transactingAmount - The amount of transferring asset the to address receives or the external call is
   * executed with
   * @param caller - The account that called the function
   */
  event Executed(
    bytes32 indexed transferId,
    address indexed to,
    address indexed router,
    CallParams params,
    address localAsset,
    address transactingAsset,
    uint256 localAmount,
    uint256 transactingAmount,
    address caller
  );

  // ============ Admin Functions ============

  function initialize(
    uint256 _domain,
    address payable _bridgeRouter,
    address _tokenRegistry, // Nomad token registry
    address _wrappedNative
  ) external;

  function addRouter(address router) external;
    
  function removeRouter(address router) external;

  function addStableSwapPool(
    BridgeMessage.TokenId calldata canonical,
    address stableSwapPool
  ) external;

  function setupAsset(
    BridgeMessage.TokenId calldata canonical,
    address adoptedAssetId,
    address stableSwapPool
  ) external;

  function removeAssetId(bytes32 canonicalId, address adoptedAssetId) external;

  // ============ Public Functions ===========

  function addRelayerFees(address router) external payable;

  function removeRelayerFees(uint256 amount, address payable to) external;

  function addLiquidityFor(uint256 amount, address local, address router) external payable;

  function addLiquidity(uint256 amount, address local) external payable;

  function removeLiquidity(
    uint256 amount,
    address local,
    address payable to
  ) external;

  function xcall(XCallArgs calldata _args) external payable returns (bytes32);

  function reconcile(
    bytes32 _transferId,
    address _local,
<<<<<<< HEAD
    address _originSender,
    uint256 _index,
    bytes32[32] calldata _proof,
    CallParams calldata _params
  ) external;
=======
    address _recipient,
    uint256 _amount
  ) external payable;

  function execute(ExecuteArgs calldata _args) external returns (bytes32);
>>>>>>> 8f96b7de
}<|MERGE_RESOLUTION|>--- conflicted
+++ resolved
@@ -95,15 +95,6 @@
   struct ExecuteArgs {
     uint256 amount;
     bytes32 transferId;
-<<<<<<< HEAD
-    bytes32[32] proof;
-    CallParams params;
-    address local;
-    address router;
-    address originSender;
-    uint32 feePercentage;
-=======
->>>>>>> 8f96b7de
     bytes relayerSignature;
   }
 
@@ -322,17 +313,9 @@
   function reconcile(
     bytes32 _transferId,
     address _local,
-<<<<<<< HEAD
-    address _originSender,
-    uint256 _index,
-    bytes32[32] calldata _proof,
-    CallParams calldata _params
-  ) external;
-=======
     address _recipient,
     uint256 _amount
   ) external payable;
 
   function execute(ExecuteArgs calldata _args) external returns (bytes32);
->>>>>>> 8f96b7de
 }