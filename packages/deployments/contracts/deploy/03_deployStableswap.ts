--- conflicted
+++ resolved
@@ -72,8 +72,4 @@
 };
 
 export default func;
-<<<<<<< HEAD
-func.tags = ["StableSwap", "prod", "local"];
-=======
-func.tags = ["StableSwap", "mainnet"];
->>>>>>> f5cf4da5
+func.tags = ["StableSwap", "prod", "local", "mainnet"];