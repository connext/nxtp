import { HardhatRuntimeEnvironment } from "hardhat/types";
import { DeployFunction } from "hardhat-deploy/types";
import { constants, Wallet } from "ethers";

import { SKIP_SETUP, WRAPPED_ETH_MAP } from "../src/constants";
import { getDeploymentName } from "../src/utils";
import { getDomainInfoFromChainId } from "../src/nomad";

/**
 * Hardhat task defining the contract deployments for nxtp
 *
 * @param hre Hardhat environment to deploy to
 */
const func: DeployFunction = async (hre: HardhatRuntimeEnvironment): Promise<void> => {
  const chainId = await hre.getChainId();

  let _deployer: any;
  ({ deployer: _deployer } = await hre.ethers.getNamedSigners());
  if (!_deployer) {
    [_deployer] = await hre.ethers.getUnnamedSigners();
  }
  const deployer = _deployer as Wallet;
  console.log("\n============================= Deploying Connext ===============================");
  console.log("deployer: ", deployer.address);

  const network = await hre.ethers.provider.getNetwork();
  const domainConfig = getDomainInfoFromChainId(network.chainId);

  console.log("Deploying relayer fee router...");
  // Get RelayerFeeRouter and TokenRegistry deployments.
  const relayerFeeRouterDeployment = await hre.deployments.getOrNull("RelayerFeeRouterUpgradeBeaconProxy");
  if (!relayerFeeRouterDeployment) {
    throw new Error(`RelayerFeRelayerFeeRoutere not deployed`);
  }
  const relayerFeeRouter = new hre.ethers.Contract(
    relayerFeeRouterDeployment.address,
    (await hre.deployments.getOrNull("RelayerFeeRouter"))!.abi,
  ).connect(deployer);

  // Get xapp connection manager
  const xappConnectionManagerDeployment = await hre.deployments.getOrNull("XAppConnectionManager");
  if (!xappConnectionManagerDeployment) {
    throw new Error(`XappConnectionManager not deployed`);
  }

  console.log("Fetching bridge router...");
  const bridgeRouterDeploymentName = getDeploymentName("BridgeRouterUpgradeBeaconProxy");
  const bridgeRouterDeployment = await hre.deployments.getOrNull(bridgeRouterDeploymentName);
  if (!bridgeRouterDeployment) {
    throw new Error(`BridgeRouter not deployed`);
  }
  const bridge = new hre.ethers.Contract(
    bridgeRouterDeployment.address,
    (await hre.deployments.getOrNull(getDeploymentName("BridgeRouter")))!.abi,
  ).connect(deployer);

  console.log("Fetching token registry...");
  const tokenRegistryDeployment = await hre.deployments.getOrNull("TokenRegistryUpgradeBeaconProxy");
  if (!tokenRegistryDeployment) {
    throw new Error(`TokenRegistry not deployed`);
  }
  console.log("Deploying token registry...");
  const tokenRegistry = new hre.ethers.Contract(
    tokenRegistryDeployment.address,
    (await hre.deployments.getOrNull(getDeploymentName("TokenRegistry")))!.abi,
  ).connect(deployer);

  // Deploy Connext logic libraries
<<<<<<< HEAD
  console.log("Deploying utils, permissions manager...");
  const connextLogic = await hre.deployments.deploy("ConnextLogic", {
=======
  console.log("Deploying asset logic, utils, permissions manager...");
  const assetLogicName = getDeploymentName("AssetLogic");
  const assetLogic = await hre.deployments.deploy(assetLogicName, {
>>>>>>> f059cbd2
    from: deployer.address,
    log: true,
    contract: "AssetLogic",
  });
  const utilsLogicName = getDeploymentName("ConnextUtils");
  const connextUtils = await hre.deployments.deploy(utilsLogicName, {
    from: deployer.address,
    log: true,
    contract: "ConnextUtils",
  });
  const routersLogicName = getDeploymentName("RouterPermissionsManagerLogic");
  const routerPermissionsManagerLogic = await hre.deployments.deploy(routersLogicName, {
    from: deployer.address,
    log: true,
    contract: "RouterPermissionsManagerLogic",
  });

  // verify libs
  console.log("verifying connext libraries...");
  await Promise.all([
    connextLogic.newlyDeployed ? verify(hre, connextLogic.address) : Promise.resolve(),
    routerPermissionsManagerLogic.newlyDeployed
      ? verify(hre, routerPermissionsManagerLogic.address)
      : Promise.resolve(),
  ]);

  // Deploy connext contract
  console.log("Deploying connext...");
  const libraries = {
    ConnextLogic: connextLogic.address,
    RouterPermissionsManagerLogic: routerPermissionsManagerLogic.address,
  };
  const connext = await hre.deployments.deploy("ConnextHandler", {
    from: deployer.address,
    log: true,
    libraries,
    proxy: {
      execute: {
        init: {
          methodName: "initialize",
          args: [
            domainConfig.domain,
            bridge.address,
            tokenRegistry.address,
            WRAPPED_ETH_MAP.get(+chainId) ?? constants.AddressZero,
            relayerFeeRouter.address,
          ],
        },
      },
      proxyContract: "OpenZeppelinTransparentProxy",
      viaAdminContract: { name: getDeploymentName("ConnextProxyAdmin"), artifact: "ConnextProxyAdmin" },
    },
    contract: "Connext",
  });
  const connextAddress = connext.address;
  console.log("connextAddress: ", connextAddress);

  // Add connext to relayer fee router
  if ((await relayerFeeRouter.connext()) !== connextAddress) {
    console.log("setting connext on relayer fee router");
    const addTm = await relayerFeeRouter.connect(deployer).setConnext(connextAddress);
    await addTm.wait();
  } else {
    console.log("relayer fee router connext set");
  }

  // verify implementation
  if (connext.newlyDeployed) {
    console.log("verifying connext implementation...");
    await verify(hre, connext.implementation ?? connext.address, [], libraries);
  }

  if (WRAPPED_ETH_MAP.has(+chainId)) {
    console.log("Deploying ConnextPriceOracle to configured chain");

    let deployedPriceOracleAddress;
    const priceOracleDeploymentName = getDeploymentName("ConnextPriceOracle");
    try {
      deployedPriceOracleAddress = (await hre.deployments.get(priceOracleDeploymentName)).address;
    } catch (e: unknown) {
      console.log("ConnextPriceOracle not deployed yet:", (e as Error).message);
    }
    await hre.deployments.deploy(priceOracleDeploymentName, {
      from: deployer.address,
      args: [WRAPPED_ETH_MAP.get(+chainId)],
      log: true,
      skipIfAlreadyDeployed: true,
      contract: "ConnextPriceOracle",
    });

    const priceOracleDeployment = await hre.deployments.get(priceOracleDeploymentName);
    const newPriceOracleAddress = priceOracleDeployment.address;
    if (deployedPriceOracleAddress && deployedPriceOracleAddress != newPriceOracleAddress) {
      console.log("Setting v1PriceOracle, v1PriceOracle: ", deployedPriceOracleAddress);
      const priceOracleContract = await hre.ethers.getContractAt(priceOracleDeploymentName, newPriceOracleAddress);
      const tx = await priceOracleContract.setV1PriceOracle(deployedPriceOracleAddress, { from: deployer });
      console.log("setV1PriceOracle tx: ", tx);
      await tx.wait();
    }
  }

  console.log("Deploying multicall...");
  const multicallName = getDeploymentName("Multicall");
  let deployment = await hre.deployments.deploy(multicallName, {
    from: deployer.address,
    log: true,
    skipIfAlreadyDeployed: true,
    contract: "Multicall",
  });

  if (!SKIP_SETUP.includes(parseInt(chainId))) {
    console.log("Deploying test token on non-mainnet chain...");
    // Note: NOT using special token for staging envs
    deployment = await hre.deployments.deploy("TestERC20", {
      from: deployer.address,
      log: true,
      // salt: keccak256("amarokrulez"),
      skipIfAlreadyDeployed: true,
    });
    console.log("TestERC20: ", deployment.address);
  } else {
    console.log("Skipping test setup on chainId: ", chainId);
  }
};

export default func;
func.tags = ["Connext"];
func.dependencies = ["Nomad"];<|MERGE_RESOLUTION|>--- conflicted
+++ resolved
@@ -43,17 +43,6 @@
     throw new Error(`XappConnectionManager not deployed`);
   }
 
-  console.log("Fetching bridge router...");
-  const bridgeRouterDeploymentName = getDeploymentName("BridgeRouterUpgradeBeaconProxy");
-  const bridgeRouterDeployment = await hre.deployments.getOrNull(bridgeRouterDeploymentName);
-  if (!bridgeRouterDeployment) {
-    throw new Error(`BridgeRouter not deployed`);
-  }
-  const bridge = new hre.ethers.Contract(
-    bridgeRouterDeployment.address,
-    (await hre.deployments.getOrNull(getDeploymentName("BridgeRouter")))!.abi,
-  ).connect(deployer);
-
   console.log("Fetching token registry...");
   const tokenRegistryDeployment = await hre.deployments.getOrNull("TokenRegistryUpgradeBeaconProxy");
   if (!tokenRegistryDeployment) {
@@ -66,23 +55,18 @@
   ).connect(deployer);
 
   // Deploy Connext logic libraries
-<<<<<<< HEAD
-  console.log("Deploying utils, permissions manager...");
-  const connextLogic = await hre.deployments.deploy("ConnextLogic", {
-=======
   console.log("Deploying asset logic, utils, permissions manager...");
   const assetLogicName = getDeploymentName("AssetLogic");
-  const assetLogic = await hre.deployments.deploy(assetLogicName, {
->>>>>>> f059cbd2
+  await hre.deployments.deploy(assetLogicName, {
     from: deployer.address,
     log: true,
     contract: "AssetLogic",
   });
-  const utilsLogicName = getDeploymentName("ConnextUtils");
-  const connextUtils = await hre.deployments.deploy(utilsLogicName, {
+  const utilsLogicName = getDeploymentName("ConnextLogic");
+  const connextLogic = await hre.deployments.deploy(utilsLogicName, {
     from: deployer.address,
     log: true,
-    contract: "ConnextUtils",
+    contract: "ConnextLogic",
   });
   const routersLogicName = getDeploymentName("RouterPermissionsManagerLogic");
   const routerPermissionsManagerLogic = await hre.deployments.deploy(routersLogicName, {
@@ -90,15 +74,6 @@
     log: true,
     contract: "RouterPermissionsManagerLogic",
   });
-
-  // verify libs
-  console.log("verifying connext libraries...");
-  await Promise.all([
-    connextLogic.newlyDeployed ? verify(hre, connextLogic.address) : Promise.resolve(),
-    routerPermissionsManagerLogic.newlyDeployed
-      ? verify(hre, routerPermissionsManagerLogic.address)
-      : Promise.resolve(),
-  ]);
 
   // Deploy connext contract
   console.log("Deploying connext...");
@@ -116,7 +91,7 @@
           methodName: "initialize",
           args: [
             domainConfig.domain,
-            bridge.address,
+            xappConnectionManagerDeployment.address,
             tokenRegistry.address,
             WRAPPED_ETH_MAP.get(+chainId) ?? constants.AddressZero,
             relayerFeeRouter.address,
@@ -138,12 +113,6 @@
     await addTm.wait();
   } else {
     console.log("relayer fee router connext set");
-  }
-
-  // verify implementation
-  if (connext.newlyDeployed) {
-    console.log("verifying connext implementation...");
-    await verify(hre, connext.implementation ?? connext.address, [], libraries);
   }
 
   if (WRAPPED_ETH_MAP.has(+chainId)) {
