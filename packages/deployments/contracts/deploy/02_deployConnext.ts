--- conflicted
+++ resolved
@@ -28,15 +28,11 @@
   console.log("deployer: ", deployer.address);
 
   const network = await hre.ethers.provider.getNetwork();
-<<<<<<< HEAD
+  console.log("network: ", network);
   const domainConfig = await getDomainInfoFromChainId(network.chainId, hre);
-=======
-  console.log("network: ", network);
-  const domainConfig = getDomainInfoFromChainId(network.chainId);
   console.log("domainConfig: ", domainConfig);
   const price = await hre.ethers.provider.getGasPrice();
   console.log("price: ", price.toString());
->>>>>>> f5cf4da5
 
   const balance = await hre.ethers.provider.getBalance(deployer.address);
   console.log("balance: ", balance.toString());
@@ -187,9 +183,5 @@
 
 export default func;
 
-<<<<<<< HEAD
-func.tags = ["Connext", "prod", "local"];
-func.dependencies = ["Nomad"];
-=======
-func.tags = ["Connext", "mainnet"];
->>>>>>> f5cf4da5
+func.tags = ["Connext", "prod", "local", "mainnet"];
+func.dependencies = ["Nomad"];