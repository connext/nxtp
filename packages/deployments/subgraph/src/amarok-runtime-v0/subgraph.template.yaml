--- conflicted
+++ resolved
@@ -24,15 +24,12 @@
       eventHandlers:
         - event: RouterAdded(address,address)
           handler: handleRouterAdded
-<<<<<<< HEAD
-        - event: RouterRemoved(address,address)
-          handler: handleRouterRemoved
-=======
->>>>>>> 09e11bc8
         - event: AssetAdded(bytes32,uint32,address,address,address)
           handler: handleAssetAdded
         - event: LiquidityAdded(address,address,bytes32,uint256,address)
           handler: handleLiquidityAdded
+        - event: LiquidityRemoved(indexed address,address,address,uint256,address)
+          handler: handleLiquidityRemoved
         - event: XCalled(indexed bytes32,indexed address,(address,bytes,uint32,uint32),address,address,uint256,uint256,uint256,address)
           handler: handleXCalled
         - event: Executed(indexed bytes32,indexed address,indexed address,(address,bytes,uint32,uint32),address,address,uint256,uint256,address)
