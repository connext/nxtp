import { createLoggingContext, ERC20Abi, jsonifyError, Logger, NxtpError, RequestContext } from "@connext/nxtp-utils";
import axios from "axios";
import { BigNumber, Signer, Wallet, providers, constants, Contract } from "ethers";
import { okAsync, ResultAsync } from "neverthrow";

import { TransactionServiceConfig, validateProviderConfig, ChainConfig } from "../config";
import {
  DispatchAborted,
  parseError,
  RpcError,
  TransactionError,
  TransactionReadError,
  TransactionReverted,
  TransactionServiceFailure,
  UnpredictableGasLimit,
} from "../error";
import { CachedGas, CachedTransactionCount, ReadTransaction } from "../types";

import { TransactionInterface } from "./transaction";

const { StaticJsonRpcProvider, FallbackProvider } = providers;

<<<<<<< HEAD
const HARDCODED_GAS_PRICE: Record<number, string> = {
  69: "15000000", // optimism
  // 250: "750000000000", // FTM test: should remove
};

=======
>>>>>>> 8f689db3
// TODO: #145 Manage the security of our transactions in the event of a reorg. Possibly raise quorum value,
// implement a lookback, etc.

/**
 * @classdesc A transaction service provider wrapper that handles the connections to remote providers and parses
 * the responses.
 */
export class ChainRpcProvider {
  // Saving the list of underlying JsonRpcProviders used in FallbackProvider for the event
  // where we need to do a send() call directly on each one (Fallback doesn't raise that interface).
  private readonly _providers: providers.JsonRpcProvider[];
  private readonly provider: providers.FallbackProvider;
  private readonly signer: Signer;
  private readonly quorum: number;
  private cachedGas?: CachedGas;
  private cachedTransactionCount?: CachedTransactionCount;
  private cachedDecimals: Record<string, number> = {};
  protected aborted: Error | undefined = undefined;

  public readonly confirmationsRequired: number;
  public readonly confirmationTimeout: number;

  /**
   * A class for managing the usage of an ethers FallbackProvider, and for wrapping calls in
   * retries. Will ensure provider(s) are ready before any use case.
   *
   * @param logger Logger used for logging.
   * @param signer Signer instance or private key used for signing transactions.
   * @param chainId The ID of the chain for which this class's providers will be servicing.
   * @param chainConfig Configuration for this specified chain, including the providers we'll
   * be using for it.
   * @param config The shared TransactionServiceConfig with general configuration.
   *
   * @throws ChainError.reasons.ProviderNotFound if no valid providers are found in the
   * configuration.
   */
  constructor(
    protected readonly logger: Logger,
    signer: string | Signer,
    public readonly chainId: number,
    private readonly chainConfig: ChainConfig,
    private readonly config: TransactionServiceConfig,
  ) {
    this.confirmationsRequired = chainConfig.confirmations ?? config.defaultConfirmationsRequired;
    this.confirmationTimeout = chainConfig.confirmationTimeout ?? config.defaultConfirmationTimeout;
    // NOTE: Quorum is set to 1 here, but we may want to reconfigure later. Normally it is half the sum of the weights,
    // which might be okay in our case, but for now we have a low bar.
    // NOTE: This only applies to fallback provider case below.
    this.quorum = 1;

    const { requestContext, methodContext } = createLoggingContext("ChainRpcProvider.constructor");

    // Register a provider for each url.
    // Make sure all providers are ready()
    const providerConfigs = chainConfig.providers;
    const filteredConfigs = providerConfigs.filter((config) => {
      const valid = validateProviderConfig(config);
      if (!valid) {
        this.logger.warn("Configuration was invalid for provider.", requestContext, methodContext, {
          config,
        });
      }
      return valid;
    });
    if (filteredConfigs.length > 0) {
      const hydratedConfigs = filteredConfigs.map((config) => ({
        provider: new StaticJsonRpcProvider(
          {
            url: config.url,
            user: config.user,
            password: config.password,
          },
          this.chainId,
        ),
        priority: config.priority ?? 1,
        weight: config.weight ?? 1,
        stallTimeout: config.stallTimeout,
      }));
      this.provider = new FallbackProvider(hydratedConfigs, this.quorum);
      this._providers = hydratedConfigs.map((p) => p.provider);
    } else {
      // Not enough valid providers were found in configuration.
      // We must throw here, as the router won't be able to support this chain without valid provider configs.
      throw new TransactionServiceFailure(
        `No valid providers were supplied in configuration for chain ${this.chainId}.`,
      );
    }

    // TODO: #146 We may ought to do this instantiation in the txservice constructor.
    this.signer = typeof signer === "string" ? new Wallet(signer, this.provider) : signer.connect(this.provider);
  }

  /**
   * Send the transaction request to the provider.
   *
   * @param tx The transaction used for the request.
   *
   * @returns The ethers TransactionResponse.
   */
  public sendTransaction(tx: TransactionInterface): ResultAsync<providers.TransactionResponse, TransactionError> {
    // Do any parsing and value handling work here if necessary.
    const { params } = tx;
    const transaction = {
      ...params,
      value: BigNumber.from(params.value || 0),
    };
    return this.resultWrapper<providers.TransactionResponse>(async () => {
      this.assertNotAborted();
      return await this.signer.sendTransaction(transaction);
    });
  }

  /**
   * Get the receipt for the transaction with the specified hash, optionally blocking
   * until a specified timeout.
   *
   * @param hash The hexadecimal hash string of the transaction.
   * @param confirmations Optional parameter to override the configured number of confirmations
   * required to validate the receipt.
   * @param timeout Optional timeout parameter to override the configured parameter.
   *
   * @returns The ethers TransactionReceipt, if mined, otherwise null.
   */
  public confirmTransaction(
    response: providers.TransactionResponse,
    confirmations?: number,
    timeout?: number,
  ): ResultAsync<providers.TransactionReceipt | null, TransactionError> {
    return this.resultWrapper<providers.TransactionReceipt>(() => {
      // The only way to access the functionality internal to ethers for handling replacement tx.
      // See issue: https://github.com/ethers-io/ethers.js/issues/1775
      return (response as any).wait(confirmations ?? this.confirmationsRequired, timeout ?? this.confirmationTimeout);
    });
  }

  /**
   * Execute a read transaction using the passed in transaction data, which includes
   * the target contract which we are reading from.
   * @param tx Minimal transaction data needed to read from chain.
   * @returns A string of data read from chain.
   * @throws ChainError.reasons.ContractReadFailure in the event of a failure
   * to read from chain.
   */
  public readTransaction(tx: ReadTransaction): ResultAsync<string, TransactionError> {
    return this.resultWrapper<string>(async () => {
      try {
        return await this.signer.call(tx);
      } catch (error) {
        throw new TransactionReadError(TransactionReadError.reasons.ContractReadError, { error });
      }
    });
  }

  /**
   * Estimate gas cost for the specified transaction.
   *
   * @remarks
   *
   * Because estimateGas is almost always our "point of failure" - the point where its
   * indicated by the provider that our tx would fail on chain - and ethers obscures the
   * revert error code when it fails through its typical API, we had to implement our own
   * estimateGas call through RPC directly.
   *
   * @param transaction The ethers TransactionRequest data in question.
   *
   * @returns A BigNumber representing the estimated gas value.
   */
  public estimateGas(transaction: providers.TransactionRequest): ResultAsync<BigNumber, TransactionError> {
    return this.resultWrapper<BigNumber>(async () => {
      const errors: any[] = [];
      // TODO: #147 If quorum > 1, we should make this call to multiple providers.
      for (const provider of this._providers) {
        let result: string;
        try {
          // This call will prepare the transaction params for us (hexlify tx, etc).
          // TODO: #147 Is there any reason prepare should be called for each iteration?
          const args = provider.prepareRequest("estimateGas", { transaction });
          result = await provider.send(args[0], args[1]);
        } catch (error) {
          const sanitizedError = parseError(error);
          // If we get a TransactionReverted error, we can assume that the transaction will fail,
          // and we ought to just throw here.
          if (sanitizedError.type === TransactionReverted.type) {
            throw sanitizedError;
          } else {
            errors.push(error);
            continue;
          }
        }

        try {
          return BigNumber.from(result);
        } catch (error) {
          throw new TransactionServiceFailure(TransactionServiceFailure.reasons.GasEstimateInvalid, {
            invalidEstimate: result,
            error: error.message,
          });
        }
      }
      if (errors.every((e) => e.type === RpcError.type)) {
        throw new RpcError(RpcError.reasons.FailedToSend, { errors });
      }
      throw new UnpredictableGasLimit({ errors });
    });
  }

  /**
   * Get the current gas price for the chain for which this instance is servicing.
   * @returns The BigNumber value for the current gas price.
   */
  public getGasPrice(context: RequestContext): ResultAsync<BigNumber, TransactionError> {
    const { requestContext, methodContext } = createLoggingContext(this.getGasPrice.name, context);
    const hardcoded = this.chainConfig.defaultInitialGas;
    if (hardcoded) {
      this.logger.info("Using hardcoded gas price for chain", requestContext, methodContext, {
        chainId: this.chainId,
        hardcoded,
      });
      return okAsync(BigNumber.from(hardcoded));
    }

    // If it's been less than a minute since we retrieved gas price, send the last update in gas price.
    if (this.cachedGas && Date.now() - this.cachedGas.timestamp < 60000) {
      return okAsync(this.cachedGas.price);
    }

    return this.resultWrapper<BigNumber>(async () => {
      const { gasInitialBumpPercent, gasMinimum } = this.config;
      let gasPrice: BigNumber | undefined = undefined;

      const gasStations = this.chainConfig.gasStations;
      for (let i = 0; i < gasStations.length; i++) {
        const uri = gasStations[i];
        let response: any;
        try {
          response = await axios.get(uri);
          const { rapid } = response.data;
          if (rapid !== undefined) {
            gasPrice = BigNumber.from(rapid);
            break;
          }
        } catch (e) {
          this.logger.debug("Gas station not responding correctly", requestContext, methodContext, {
            uri,
            response,
            error: jsonifyError(e),
          });
        }
      }

      if (gasStations.length > 0 && gasPrice === undefined) {
        this.logger.warn("Gas stations failed, using provider call instead", requestContext, methodContext, {
          gasStations,
        });
      }

      if (!gasPrice) {
        try {
          gasPrice = await this.provider.getGasPrice();
        } catch (error) {
          this.logger.error(
            "getGasPrice failure, attempting to default to backup gas value.",
            requestContext,
            methodContext,
            jsonifyError(error),
            { chainId: this.chainId },
          );
          // Default to initial gas price, if available. Otherwise, throw.
          gasPrice = BigNumber.from(this.chainConfig.defaultInitialGas);
          if (!gasPrice) {
            throw error;
          }
        }
        gasPrice = gasPrice.add(gasPrice.mul(gasInitialBumpPercent).div(100));
      }

      // If the gas price is less than the gas minimum, bump it up to minimum.
      const min = BigNumber.from(gasMinimum);
      if (gasPrice.lt(min)) {
        gasPrice = min;
      }

      // Cache the latest gas price.
      this.cachedGas = { price: gasPrice, timestamp: Date.now() };
      return gasPrice;
    });
  }

  /**
   * Get the current balance for the specified address.
   *
   * @param address The hexadecimal string address whose balance we are getting.
   *
   * @returns A BigNumber representing the current value held by the wallet at the
   * specified address.
   */
  public getBalance(address: string): ResultAsync<BigNumber, TransactionError> {
    return this.resultWrapper<BigNumber>(async () => {
      return await this.provider.getBalance(address);
    });
  }

  /**
   * Get the decimals for the ERC20 token contract.
   *
   * @param address The hexadecimal string address of the asset.
   *
   * @returns A number representing the current decimals.
   */
  public getDecimalsForAsset(assetId: string): ResultAsync<number, TransactionError> {
    return this.resultWrapper<number>(async () => {
      if (this.cachedDecimals[assetId]) {
        return this.cachedDecimals[assetId];
      }

      if (assetId === constants.AddressZero) {
        this.cachedDecimals[assetId] = 18;
        return 18;
      }

      // Get provider
      const decimals = await new Contract(assetId, ERC20Abi, this.provider).decimals();
      this.cachedDecimals[assetId] = decimals;
      return decimals;
    });
  }

  /**
   * Gets the current blocktime.
   *
   * @returns A number representing the current blocktime.
   */
  public getBlockTime(): ResultAsync<number, TransactionError> {
    return this.resultWrapper<number>(async () => {
      const block = await this.provider.getBlock("latest");
      return block.timestamp;
    });
  }

  /**
   * Gets the current blocktime.
   *
   * @returns A number representing the current blocktime.
   */
  public getBlockNumber(): ResultAsync<number, TransactionError> {
    return this.resultWrapper<number>(async () => {
      const number = await this.provider.getBlockNumber();
      return number;
    });
  }

  /**
   * Gets the signer's address.
   *
   * @returns A hash string address belonging to the signer.
   */
  public getAddress(): ResultAsync<string, TransactionError> {
    return this.resultWrapper<string>(async () => {
      return await this.signer.getAddress();
    });
  }

  /**
   * Gets a transaction.
   *
   * @param hash - the transaction hash to get the receipt for.
   *
   * @returns A TransactionReceipt instance.
   */
  public getTransactionReceipt(hash: string): ResultAsync<providers.TransactionReceipt, TransactionError> {
    return this.resultWrapper<providers.TransactionReceipt>(async () => {
      const receipt = await this.provider.getTransactionReceipt(hash);
      return receipt;
    });
  }

  /**
   * Gets the current pending transaction count.
   *
   * @returns Number of transactions sent, including pending transactions.
   */
  public getTransactionCount(): ResultAsync<number, TransactionError> {
    // If it's been less than a couple seconds since we retrieved tx count, return the cached value.
    if (this.cachedTransactionCount && Date.now() - this.cachedTransactionCount.timestamp < 2_000) {
      return okAsync(this.cachedTransactionCount.value);
    }

    return this.resultWrapper<number>(async () => {
      const value = await this.signer.getTransactionCount("pending");
      this.cachedTransactionCount = { value, timestamp: Date.now() };
      return value;
    });
  }

  /// HELPERS
  /**
   * The result wrapper is used for wrapping and parsing errors, as well as ensuring that providers are ready
   * before any call is made. Also used for executing multiple retries for RPC requests to providers.
   * This is to circumvent any issues related to unreliable internet/network issues, whether locally,
   * or externally (for the provider's network).
   *
   * @param method The method callback to execute and wrap in retries.
   *
   * @returns A ResultAsync instance containing an object of the specified type or an NxtpError.
   */
  private resultWrapper<T>(method: () => Promise<T>): ResultAsync<T, NxtpError> {
    return ResultAsync.fromPromise(
      this.isReady().then(() => {
        const errors = [];
        while (errors.length < 5) {
          try {
            return method();
          } catch (e) {
            const error = parseError(e);
            if (error.type === RpcError.type) {
              errors.push(error);
            } else {
              throw error;
            }
          }
        }
        throw new RpcError(RpcError.reasons.FailedToSend, { errors });
      }),
      (error) => {
        // TODO: Possibly anti-pattern/redundant with retry wrapper.
        // Parse error into TransactionError, etc.
        return parseError(error);
      },
    );
  }

  /**
   * Checks whether our providers are ready for execution. Should be called every time we do any
   * operation in this class.
   */
  private async isReady(): Promise<boolean> {
    const method = this.isReady.name;
    // TODO: #149 Do we need both ready and the check below, or is this redundant?
    // provider.ready returns a Promise which will stall until the network has heen established, ignoring
    // errors due to the target node not being active yet. This will ensure we wait until the node is up
    // and running smoothly.
    const ready = await this.provider.ready;
    if (!ready) {
      // Error out, not enough providers are ready.
      throw new RpcError(RpcError.reasons.OutOfSync, {
        method,
        chainId: this.chainId,
      });
    }
    return true;
  }

  /**
   * Check to make sure we have not aborted this chain provider. This assert
   * should only be called within sendTransaction (or upon transaction create, etc).
   *
   * @throws DispatchAborted error if we have aborted.
   */
  protected assertNotAborted(): void {
    if (this.aborted) {
      throw new DispatchAborted({ backfillError: jsonifyError(this.aborted) });
    }
  }
}<|MERGE_RESOLUTION|>--- conflicted
+++ resolved
@@ -20,14 +20,7 @@
 
 const { StaticJsonRpcProvider, FallbackProvider } = providers;
 
-<<<<<<< HEAD
-const HARDCODED_GAS_PRICE: Record<number, string> = {
-  69: "15000000", // optimism
-  // 250: "750000000000", // FTM test: should remove
-};
-
-=======
->>>>>>> 8f689db3
+
 // TODO: #145 Manage the security of our transactions in the event of a reorg. Possibly raise quorum value,
 // implement a lookback, etc.
 
