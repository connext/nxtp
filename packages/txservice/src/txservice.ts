import { BigNumber, Signer, Wallet, providers } from "ethers";
import { BaseLogger } from "pino";
import PriorityQueue from "p-queue";
import { delay } from "@connext/nxtp-utils";
import axios from "axios";

import { TransactionServiceConfig, DEFAULT_CONFIG } from "./config";
import { ChainError } from "./error";
import { ChainUtils, MinimalTransaction } from "./types";

const { JsonRpcProvider } = providers;

const makeProvider = (url: string): providers.JsonRpcProvider => {
  return new JsonRpcProvider(url);
};

export class TransactionService {
  private config: TransactionServiceConfig;
  private chains: Map<number, ChainUtils> = new Map();
  private log: BaseLogger;

  // TODO: Add an object/dictionary statically to the class prototype mapping the
  // signer to a flag indicating whether there is an instance using that signer.
  // This will prevent two queue instances using the same signer and therefore colliding.
  // Idea is to have essentially a modified 'singleton'-like pattern.

  constructor(
    log: BaseLogger,
    signer: string | Signer,
    chainProviders: { [chainId: number]: string[] },
    config: Partial<TransactionServiceConfig> = {} as TransactionServiceConfig,
    makeProviderOverride?: (url: string) => providers.JsonRpcProvider,
  ) {
    this.config = Object.assign(DEFAULT_CONFIG, config);
    this.log = log;
    // For each chain ID / provider, add a signer to our signers map and serialized queue to our queue map.
    Object.keys(chainProviders)
      .map(Number)
      .forEach((chainId) => {
        const urls = chainProviders[chainId];
        if (urls.length === 0) {
          throw new ChainError(ChainError.reasons.ProviderNotFound);
        }
        // TODO: Use multiple providers, with either a wrapping ChainRpcProvider class or something internal to TransactionService.
        const url = urls[0];
        const provider = makeProviderOverride ? makeProviderOverride(url) : makeProvider(url);
        const confirmationsRequired =
          this.config.chainConfirmations.get(chainId) ?? this.config.defaultConfirmationsRequired;
        this.chains.set(chainId, {
          signer: typeof signer === "string" ? new Wallet(signer, provider) : signer.connect(provider),
          queue: new PriorityQueue({ concurrency: 1 }),
          provider,
          confirmationsRequired,
        } as ChainUtils);
      });
  }

  public async sendAndConfirmTx(
    chainId: number,
    tx: MinimalTransaction,
    presetGasPrice?: BigNumber,
  ): Promise<providers.TransactionReceipt> {
    const method = this.sendAndConfirmTx.name;
    // const methodId = getRandomBytes32();

    // Ensure that a signer, provider, etc are present to execute on this chainId.
    if (!this.chains.has(chainId)) {
      throw new ChainError(ChainError.reasons.SignerNotFound);
    }

    // Nonce will persist across iterations, as soon as it is defined in the first one.
    let nonce: number | undefined;
    const nonceExpired = false;
    let gasPrice: BigNumber;

    const responses: providers.TransactionResponse[] = [];
    let receipt: providers.TransactionReceipt | undefined;

    try {
      // Get (initial) gas price if there is not a preset amount passed into this method.
      gasPrice = presetGasPrice ?? (await this.getGasPrice(chainId));
    } catch (e) {
      // NOTE: This should be a VectorError thrown here by this.getGasPrice.
      this.log.error(method, chainId);
      // Default to initial gas price, if available. Otherwise, throw.
      const price = this.config.chainInitialGas.get(chainId);
      if (!price) {
        throw e;
      }
      gasPrice = price;
    }

<<<<<<< HEAD
    while (!receipt) {
      try {
        /// SUBMIT
        this.log.info(
          { method, chainId, to: tx.to, from: tx.from, nonce, gasPrice: gasPrice.toString() },
          "Attempting to send transaction.",
        );
        // First, send tx and get back a response.
        const { response: _response, success } = await this.sendTx(chainId, tx, gasPrice, nonce);
        if (!success) {
          this.log.error({ error: _response }, "Failed to send tx");
          throw _response;
        }
        const response = _response as providers.TransactionResponse;
        // Check to see if ethers returned undefined for the response; if so, handle as error case.
        if (!response) {
          this.log.error({ method, chainId, response }, "Received invalid response from sendTx.");
          throw new ChainError(ChainError.reasons.InvalidResponse);
        }
        this.log.info(
          { method, hash: response.hash, gas: (response.gasPrice ?? "unknown").toString(), nonce: response.nonce },
          "Tx submitted",
        );

        // Save nonce if applicable.
        if (nonce === undefined) {
          nonce = response.nonce;
        }

        // Add this response to our local response history.
        responses.push(response);

        /// CONFIRM
        // Now we wait for confirmation and get tx receipt.
        receipt = await this.confirmTx(chainId, responses);
        // Check status in event of tx reversion.
        if (receipt && receipt.status === 0) {
          throw new ChainError(ChainError.reasons.TxReverted, { receipt });
        }
      } catch (e) {
        // Check if the error was a confirmation timeout.
        if (e.message === ChainError.reasons.ConfirmationTimeout) {
          if (nonceExpired) {
            const error = new ChainError(ChainError.reasons.NonceExpired, {
              method,
            });
            throw error;
          }
          const prevGasPrice = gasPrice;
          gasPrice = this.bumpGasPrice(gasPrice);
          this.log.info(
            {
              method,
              gasPrice: prevGasPrice.toString(),
              newGasPrice: gasPrice.toString(),
            },
            "Tx timed out waiting for confirmation. Bumping gas price for reattempt.",
          );
        } else {
          let error = e;
          const reason: string | undefined = ChainError.parseChainErrorReason(e.message);
          if (reason) {
            error = new ChainError(reason);
=======
  /**
   * Send specified transaction on specified chain and wait for the configured number of confirmations.
   * Will emit events throughout its lifecycle.
   *
   * @param tx - Tx to send
   * @param tx.chainId - Chain to send transaction on
   * @param tx.to - Address to send tx to
   * @param tx.value - Value to send tx with
   * @param tx.data - Calldata to execute
   * @param tx.from - (optional) Account to send tx from
   *
   * @returns TransactionReceipt once the tx is mined if the transaction was successful.
   *
   * @throws TransactionError with one of the reasons specified in ValidSendErrors. If another error occurs,
   * something went wrong within TransactionService process.
   * @throws TransactionServiceFailure, which indicates something went wrong with the service logic.
   */
  public async sendTx(tx: MinimalTransaction, requestContext: RequestContext): Promise<providers.TransactionReceipt> {
    const method = this.sendTx.name;
    const methodId = getUuid();
    this.logger.info({ method, methodId, requestContext, tx }, "Method start");

    const transaction = await Transaction.create(this.logger, this.getProvider(tx.chainId), tx, this.config);

    try {
      while (!transaction.didFinish()) {
        // Submit step.
        try {
          await this.submitTransaction(transaction, requestContext);
        } catch (error) {
          this.logger.warn(
            { method, methodId, requestContext },
            `(${transaction.id}, ${transaction.attempt}) ${error}`,
          );
          if (error instanceof TransactionServiceFailure) {
            // TODO: Might be worth attempting to confirm first?
            // TransactionService infrastructure failed - error must be escalated for visiblity.
            throw error;
          }
          // IF this is the first attempt, throw.
          // Otherwise, we should go ahead and get the receipt.
          if (transaction.attempt <= 1) {
            throw error;
          }
        }

        // Confirm step.
        try {
          await this.confirmTransaction(transaction, requestContext);
        } catch (error) {
          this.logger.warn(
            { method, methodId, requestContext },
            `(${transaction.id}, ${transaction.attempt}) ${error}`,
          );
          if (error instanceof TimeoutError) {
            // This will bump gas price and loop back around starting at the
            // submit step.
            transaction.bumpGasPrice();
          } else {
            throw error;
>>>>>>> cc776988
          }
          // TODO: Use jsonifyError
          this.log.error({ method, error: error.toString() }, error.message);
          throw error;
        }
      }
    }
<<<<<<< HEAD
    // Success!
    this.log.info({ method, receipt }, "Tx mined.");
    return receipt;
  }

  /// Helper method to wrap queuing up a transaction and waiting for response.
  private async sendTx(
    chainId: number,
    tx: MinimalTransaction,
    gasPrice: BigNumber,
    nonce?: number,
  ): Promise<{ response: providers.TransactionResponse | Error; success: boolean }> {
    const { signer, queue } = this.chains.get(chainId)!;
    // Define task to send tx with proper nonce
    const task = async (): Promise<{ response: providers.TransactionResponse | Error; success: boolean }> => {
      try {
        // Send transaction using the passed in callback.
        // const stored = this.nonces.get(chainId);
        // const nonceToUse: number = nonce ?? stored ?? (await signer.getTransactionCount("pending"));
        const pending: number = await signer.getTransactionCount("pending");
        const response: providers.TransactionResponse | undefined = await signer.sendTransaction({
          to: tx.to,
          data: tx.data,
          chainId: tx.chainId,
          gasPrice,
          nonce: nonce ?? pending,
          value: BigNumber.from(tx.value || 0),
        });
        // After calling tx fn, set nonce to the greatest of
        // stored, pending, or incremented
        // const pending = await signer.getTransactionCount("pending");
        // const incremented = (response?.nonce ?? nonceToUse) + 1;
        // Ensure the nonce you store is *always* the greatest of the values
        // const toCompare = stored ?? 0;
        // if (toCompare < pending || toCompare < incremented) {
        //   this.nonces.set(chainId, incremented > pending ? incremented : pending);
        // }
        return { response, success: true };
      } catch (e) {
        return { response: e, success: false };
      }
    };
    // Queue up the execution of the transaction.
    return await queue.add(task);
=======

    return transaction.receipt!;
  }

  /**
   * Create a non-state changing contract call. Returns hexdata that needs to be decoded.
   *
   * @param tx - Data to read
   * @param tx.chainId - Chain to read transaction on
   * @param tx.to - Address to execute read on
   * @param tx.value - Value to execute read tx with
   * @param tx.data - Calldata to send
   * @param tx.from - (optional) Account to send tx from
   * @returns Encoded hexdata representing result of the read from the chain.
   */
  // TODO: read will never have a value/from, why include it in the type
  public async readTx(tx: MinimalTransaction): Promise<string> {
    const result = await this.getProvider(tx.chainId).readTransaction(tx);
    if (result.isErr()) {
      throw result.error;
    } else {
      return result.value;
    }
>>>>>>> cc776988
  }

  async confirmTx(chainId: number, responses: providers.TransactionResponse[]): Promise<providers.TransactionReceipt> {
    const { provider, confirmationsRequired } = this.chains.get(chainId)!;
    const { confirmationTimeout, confirmationTimeoutExtensionMultiplier } = this.config;
    // A flag for marking when we have received at least 1 confirmation. We'll extend the wait period
    // if this is the case.
    let receivedConfirmation = false;

    // An anon fn to get the tx receipts for all responses.
    // We must check for confirmation in all previous transactions. Although it's most likely
    // that it's the previous one, any of them could have been confirmed.
    const pollForReceipt = async (): Promise<providers.TransactionReceipt | undefined> => {
      // Save all reverted receipts for a check in case our Promise.race evaluates to be undefined.
      const reverted: providers.TransactionReceipt[] = [];
      // Make a pool of promises for resolving each receipt call (once it reaches target confirmations).
      const receipt = await Promise.race<any>(
        responses
          .map((response) => {
            return new Promise(async (resolve) => {
              const r = await provider.getTransactionReceipt(response.hash);
              if (r) {
                if (r.status === 0) {
                  reverted.push(r);
                } else if (r.confirmations >= confirmationsRequired) {
                  return resolve(r);
                } else if (r.confirmations >= 1) {
                  receivedConfirmation = true;
                }
              }
            });
          })
          // Add a promise returning undefined with a delay of 2 seconds to the pool.
          // This will execute in the event that none of the provider.getTransactionReceipt calls work,
          // and/or none of them have the number of confirmations we want.
          .concat(delay(2_000)),
      );
      if (receipt) {
        if (reverted.length === responses.length) {
          // We know every tx was reverted.
          // NOTE: The first reverted receipt in the array will be entirely arbitrary.
          // TODO: Should we return the reverted receipt belonging to the latest tx instead?
          return reverted[0];
        }
      }
      return receipt;
    };

    // Poll for receipt.
    let receipt: providers.TransactionReceipt | undefined = await pollForReceipt();
    // NOTE: This loop won't execute if receipt is valid (not undefined).
    let timeElapsed = 0;
    const startMark = new Date().getTime();
    const extendedTimeout = confirmationTimeout * confirmationTimeoutExtensionMultiplier;
    while (!receipt && timeElapsed < (receivedConfirmation ? extendedTimeout : confirmationTimeout)) {
      receipt = await pollForReceipt();
      // Update elapsed time.
      timeElapsed = new Date().getTime() - startMark;
    }

    // If there is no receipt, we timed out in our polling operation.
    if (!receipt) {
      throw new ChainError(ChainError.reasons.ConfirmationTimeout);
    }

    return receipt;
  }

  //create a non-state changing contract call returns hexdata that needs to be decoded
  public async readTx(chainId: number, tx: MinimalTransaction): Promise<string> {
    const { signer } = this.chains.get(chainId)!;
    try {
      const readResult = await signer.call({
        to: tx.to,
        data: tx.data,
      });
      return readResult;
    } catch (e) {
      throw new Error(`Couldn't read from contract`);
    }
  }

  private bumpGasPrice(gasPrice: BigNumber): BigNumber {
    // Scale up gas by percentage as specified by config.
    const bumpedGasPrice = gasPrice.add(gasPrice.mul(this.config.gasReplacementBumpPercent).div(100)).add(1);
    const { gasLimit } = this.config;
    // if the gas price is past the max, throw.
    if (bumpedGasPrice.gt(gasLimit)) {
      const error = new ChainError(ChainError.reasons.MaxGasPriceReached, {
        gasPrice: bumpedGasPrice.toString(),
        max: gasLimit.toString(),
      });
      throw error;
    }
    return bumpedGasPrice;
  }

  async getGasPrice(chainId: number): Promise<BigNumber> {
    const method = this.getGasPrice.name;
    const { provider } = this.chains.get(chainId)!;
    const { gasInitialBumpPercent, gasPriceMinimum } = this.config;
    return await this.retryWrapper<BigNumber>(chainId, method, async () => {
      let gasPrice: BigNumber | undefined = undefined;

      if (chainId === 1) {
        try {
          const gasNowResponse = await axios.get(`https://www.gasnow.org/api/v3/gas/price`);
          const { rapid } = gasNowResponse.data;
          gasPrice = typeof rapid !== "undefined" ? BigNumber.from(rapid) : undefined;
        } catch (e) {
          this.log.warn({ error: e }, "Gasnow failed, using provider");
        }
      }

<<<<<<< HEAD
      if (!gasPrice) {
        gasPrice = await provider.getGasPrice();
        gasPrice = gasPrice.add(gasPrice.mul(gasInitialBumpPercent).div(100));
      }
      if (gasPrice.lt(gasPriceMinimum)) {
        gasPrice = BigNumber.from(gasPriceMinimum);
      }
      return gasPrice;
    });
  }

  async getBalance(chainId: number, address: string): Promise<BigNumber> {
    const method = this.getGasPrice.name;
    const { provider } = this.chains.get(chainId)!;
    return await this.retryWrapper<BigNumber>(chainId, method, async () => {
      const balance = await provider.getBalance(address);
      return balance;
    });
  }

  private async retryWrapper<T>(chainId: number, method: string, targetMethod: () => Promise<T>): Promise<T> {
    let retries: number;
    const errors: { [attempt: number]: string | undefined } = {};
    for (retries = 1; retries < this.config.rpcProviderMaxRetries; retries++) {
      try {
        return await targetMethod();
      } catch (e) {
        errors[retries] = e.message;
      }
    }
    throw new ChainError(ChainError.reasons.RpcFailure, {
      method,
      chainId,
      errors,
    });
=======
  /**
   * Handle logging and event emitting on tx submit attempt.
   * @param response The transaction response received back from that attempt.
   */
  private async submitTransaction(transaction: Transaction, context: RequestContext) {
    const method = this.sendTx.name;
    this.logger.info({ method, context }, `(${transaction.id}, ${transaction.attempt}) Submitting tx...`);
    const response = await transaction.submit();
    this.logger.info(
      {
        method,
        id: transaction.id,
        hash: response.hash,
        gas: (response.gasPrice ?? "unknown").toString(),
        nonce: response.nonce,
        context,
      },
      "Tx submitted.",
    );
    this.evts[NxtpTxServiceEvents.TransactionAttemptSubmitted].post({ response });
  }

  /**
   * Handle logging and event emitting on tx confirmation.
   * @param receipt The transaction receipt received back.
   */
  private async confirmTransaction(transaction: Transaction, context: RequestContext) {
    const method = this.sendTx.name;
    this.logger.info({ method, context }, `(${transaction.id}, ${transaction.attempt}) Confirming tx...`);
    const receipt = await transaction.confirm();
    this.logger.info(
      {
        method,
        id: transaction.id,
        context,
        receipt: {
          to: receipt.to,
          from: receipt.from,
          gasUsed: receipt.gasUsed.toString(),
          contractAddress: receipt.contractAddress,
          transactionHash: receipt.transactionHash,
          blockHash: receipt.blockHash,
        },
      },
      "Tx mined.",
    );
    this.evts[NxtpTxServiceEvents.TransactionConfirmed].post({ receipt });
  }

  /**
   * Handle logging and event emitting on tx failure.
   * @param error The TransactionError that occurred during the transaction lifecycle.
   * @param receipt The transaction receipt received back from reverted tx, if
   * applicable.
   */
  private handleFail(error: TransactionError, transaction: Transaction, context: RequestContext) {
    const method = this.sendTx.name;
    const receipt = transaction.receipt;
    this.logger.error(
      { method, id: transaction.id, receipt, context, error: jsonifyError(error) },
      "Tx failed.",
    );
    this.evts[NxtpTxServiceEvents.TransactionFailed].post({ error, receipt });
>>>>>>> cc776988
  }
}<|MERGE_RESOLUTION|>--- conflicted
+++ resolved
@@ -1,160 +1,103 @@
-import { BigNumber, Signer, Wallet, providers } from "ethers";
+/* eslint-disable require-jsdoc */
+import { Signer, providers, BigNumber } from "ethers";
 import { BaseLogger } from "pino";
-import PriorityQueue from "p-queue";
-import { delay } from "@connext/nxtp-utils";
-import axios from "axios";
-
-import { TransactionServiceConfig, DEFAULT_CONFIG } from "./config";
-import { ChainError } from "./error";
-import { ChainUtils, MinimalTransaction } from "./types";
-
-const { JsonRpcProvider } = providers;
-
-const makeProvider = (url: string): providers.JsonRpcProvider => {
-  return new JsonRpcProvider(url);
+import { Evt } from "evt";
+import { getUuid, jsonifyError, RequestContext } from "@connext/nxtp-utils";
+
+import { TransactionServiceConfig, validateTransactionServiceConfig, DEFAULT_CONFIG, ChainConfig } from "./config";
+import { MinimalTransaction } from "./types";
+import { ChainRpcProvider } from "./provider";
+import { Transaction } from "./transaction";
+import { TimeoutError, TransactionError, TransactionServiceFailure } from "./error";
+
+export type TxServiceSubmittedEvent = {
+  response: providers.TransactionResponse;
 };
 
+export type TxServiceConfirmedEvent = {
+  receipt: providers.TransactionReceipt;
+};
+
+export type TxServiceFailedEvent = {
+  error: TransactionError;
+  receipt?: providers.TransactionReceipt;
+};
+
+export const NxtpTxServiceEvents = {
+  TransactionAttemptSubmitted: "TransactionAttemptSubmitted",
+  TransactionConfirmed: "TransactionConfirmed",
+  TransactionFailed: "TransactionFailed",
+} as const;
+export type NxtpTxServiceEvent = typeof NxtpTxServiceEvents[keyof typeof NxtpTxServiceEvents];
+
+export interface NxtpTxServiceEventPayloads {
+  [NxtpTxServiceEvents.TransactionAttemptSubmitted]: TxServiceSubmittedEvent;
+  [NxtpTxServiceEvents.TransactionConfirmed]: TxServiceConfirmedEvent;
+  [NxtpTxServiceEvents.TransactionFailed]: TxServiceFailedEvent;
+}
+
+/**
+ * @classdesc Handles submitting, confirming, and bumping gas of arbitrary transactions onchain. Also performs onchain reads with embedded retries
+ */
 export class TransactionService {
-  private config: TransactionServiceConfig;
-  private chains: Map<number, ChainUtils> = new Map();
-  private log: BaseLogger;
-
   // TODO: Add an object/dictionary statically to the class prototype mapping the
   // signer to a flag indicating whether there is an instance using that signer.
   // This will prevent two queue instances using the same signer and therefore colliding.
   // Idea is to have essentially a modified 'singleton'-like pattern.
-
-  constructor(
-    log: BaseLogger,
-    signer: string | Signer,
-    chainProviders: { [chainId: number]: string[] },
-    config: Partial<TransactionServiceConfig> = {} as TransactionServiceConfig,
-    makeProviderOverride?: (url: string) => providers.JsonRpcProvider,
-  ) {
+  // private static _instances: Map<string, TransactionService> = new Map();
+
+  /// Events emitted in lifecycle of TransactionService's sendTx.
+  private evts: { [K in NxtpTxServiceEvent]: Evt<NxtpTxServiceEventPayloads[K]> } = {
+    [NxtpTxServiceEvents.TransactionAttemptSubmitted]: Evt.create<TxServiceSubmittedEvent>(),
+    [NxtpTxServiceEvents.TransactionConfirmed]: Evt.create<TxServiceConfirmedEvent>(),
+    [NxtpTxServiceEvents.TransactionFailed]: Evt.create<TxServiceFailedEvent>(),
+  };
+
+  private config: TransactionServiceConfig;
+  private providers: Map<number, ChainRpcProvider> = new Map();
+
+  /**
+   * A singleton-like interface for handling all logic related to conducting on-chain transactions.
+   *
+   * @remarks
+   * Using the Signer instance passed into this constructor outside of the context of this
+   * class is not recommended, and may cause issues with nonce being tracked improperly
+   * due to the caching mechanisms used here.
+   *
+   * @param logger The pino.BaseLogger used for logging.
+   * @param signer The Signer or Wallet instance, or private key, for signing transactions.
+   * @param config At least a partial configuration used by TransactionService for chains,
+   * providers, etc.
+   */
+  constructor(private readonly logger: BaseLogger, signer: string | Signer, config: Partial<TransactionServiceConfig>) {
+    // TODO: See above TODO. Should we have a getInstance() method and make constructor private ??
+    // const _signer: string = typeof signer === "string" ? signer : signer.getAddress();
+    // if (TransactionService._instances.has(_signer)) {}
+
+    // Set up the config.
     this.config = Object.assign(DEFAULT_CONFIG, config);
-    this.log = log;
-    // For each chain ID / provider, add a signer to our signers map and serialized queue to our queue map.
-    Object.keys(chainProviders)
-      .map(Number)
-      .forEach((chainId) => {
-        const urls = chainProviders[chainId];
-        if (urls.length === 0) {
-          throw new ChainError(ChainError.reasons.ProviderNotFound);
-        }
-        // TODO: Use multiple providers, with either a wrapping ChainRpcProvider class or something internal to TransactionService.
-        const url = urls[0];
-        const provider = makeProviderOverride ? makeProviderOverride(url) : makeProvider(url);
-        const confirmationsRequired =
-          this.config.chainConfirmations.get(chainId) ?? this.config.defaultConfirmationsRequired;
-        this.chains.set(chainId, {
-          signer: typeof signer === "string" ? new Wallet(signer, provider) : signer.connect(provider),
-          queue: new PriorityQueue({ concurrency: 1 }),
-          provider,
-          confirmationsRequired,
-        } as ChainUtils);
-      });
-  }
-
-  public async sendAndConfirmTx(
-    chainId: number,
-    tx: MinimalTransaction,
-    presetGasPrice?: BigNumber,
-  ): Promise<providers.TransactionReceipt> {
-    const method = this.sendAndConfirmTx.name;
-    // const methodId = getRandomBytes32();
-
-    // Ensure that a signer, provider, etc are present to execute on this chainId.
-    if (!this.chains.has(chainId)) {
-      throw new ChainError(ChainError.reasons.SignerNotFound);
-    }
-
-    // Nonce will persist across iterations, as soon as it is defined in the first one.
-    let nonce: number | undefined;
-    const nonceExpired = false;
-    let gasPrice: BigNumber;
-
-    const responses: providers.TransactionResponse[] = [];
-    let receipt: providers.TransactionReceipt | undefined;
-
-    try {
-      // Get (initial) gas price if there is not a preset amount passed into this method.
-      gasPrice = presetGasPrice ?? (await this.getGasPrice(chainId));
-    } catch (e) {
-      // NOTE: This should be a VectorError thrown here by this.getGasPrice.
-      this.log.error(method, chainId);
-      // Default to initial gas price, if available. Otherwise, throw.
-      const price = this.config.chainInitialGas.get(chainId);
-      if (!price) {
-        throw e;
+    validateTransactionServiceConfig(this.config);
+    // For each chain ID / provider, map out all the utils needed for each chain.
+    const chains = this.config.chains;
+    Object.keys(chains).forEach((chainId) => {
+      // Get this chain's config.
+      const chain: ChainConfig = chains[chainId];
+      // Retrieve provider configs and ensure at least one provider is configured.
+      const providers = chain.providers;
+      if (providers.length === 0) {
+        // TODO: This should be a config parser error (i.e. thrown in config parse).
+        const error = `Provider configurations not found for chainID: ${chainId}`;
+        this.logger.error({ chainId, providers }, error);
+        throw new TransactionServiceFailure(error);
       }
-      gasPrice = price;
-    }
-
-<<<<<<< HEAD
-    while (!receipt) {
-      try {
-        /// SUBMIT
-        this.log.info(
-          { method, chainId, to: tx.to, from: tx.from, nonce, gasPrice: gasPrice.toString() },
-          "Attempting to send transaction.",
-        );
-        // First, send tx and get back a response.
-        const { response: _response, success } = await this.sendTx(chainId, tx, gasPrice, nonce);
-        if (!success) {
-          this.log.error({ error: _response }, "Failed to send tx");
-          throw _response;
-        }
-        const response = _response as providers.TransactionResponse;
-        // Check to see if ethers returned undefined for the response; if so, handle as error case.
-        if (!response) {
-          this.log.error({ method, chainId, response }, "Received invalid response from sendTx.");
-          throw new ChainError(ChainError.reasons.InvalidResponse);
-        }
-        this.log.info(
-          { method, hash: response.hash, gas: (response.gasPrice ?? "unknown").toString(), nonce: response.nonce },
-          "Tx submitted",
-        );
-
-        // Save nonce if applicable.
-        if (nonce === undefined) {
-          nonce = response.nonce;
-        }
-
-        // Add this response to our local response history.
-        responses.push(response);
-
-        /// CONFIRM
-        // Now we wait for confirmation and get tx receipt.
-        receipt = await this.confirmTx(chainId, responses);
-        // Check status in event of tx reversion.
-        if (receipt && receipt.status === 0) {
-          throw new ChainError(ChainError.reasons.TxReverted, { receipt });
-        }
-      } catch (e) {
-        // Check if the error was a confirmation timeout.
-        if (e.message === ChainError.reasons.ConfirmationTimeout) {
-          if (nonceExpired) {
-            const error = new ChainError(ChainError.reasons.NonceExpired, {
-              method,
-            });
-            throw error;
-          }
-          const prevGasPrice = gasPrice;
-          gasPrice = this.bumpGasPrice(gasPrice);
-          this.log.info(
-            {
-              method,
-              gasPrice: prevGasPrice.toString(),
-              newGasPrice: gasPrice.toString(),
-            },
-            "Tx timed out waiting for confirmation. Bumping gas price for reattempt.",
-          );
-        } else {
-          let error = e;
-          const reason: string | undefined = ChainError.parseChainErrorReason(e.message);
-          if (reason) {
-            error = new ChainError(reason);
-=======
+      const chainIdNumber = parseInt(chainId);
+      this.providers.set(
+        chainIdNumber,
+        new ChainRpcProvider(this.logger, signer, chainIdNumber, chain, providers, this.config),
+      );
+    });
+  }
+
   /**
    * Send specified transaction on specified chain and wait for the configured number of confirmations.
    * Will emit events throughout its lifecycle.
@@ -215,60 +158,13 @@
             transaction.bumpGasPrice();
           } else {
             throw error;
->>>>>>> cc776988
           }
-          // TODO: Use jsonifyError
-          this.log.error({ method, error: error.toString() }, error.message);
-          throw error;
         }
       }
-    }
-<<<<<<< HEAD
-    // Success!
-    this.log.info({ method, receipt }, "Tx mined.");
-    return receipt;
-  }
-
-  /// Helper method to wrap queuing up a transaction and waiting for response.
-  private async sendTx(
-    chainId: number,
-    tx: MinimalTransaction,
-    gasPrice: BigNumber,
-    nonce?: number,
-  ): Promise<{ response: providers.TransactionResponse | Error; success: boolean }> {
-    const { signer, queue } = this.chains.get(chainId)!;
-    // Define task to send tx with proper nonce
-    const task = async (): Promise<{ response: providers.TransactionResponse | Error; success: boolean }> => {
-      try {
-        // Send transaction using the passed in callback.
-        // const stored = this.nonces.get(chainId);
-        // const nonceToUse: number = nonce ?? stored ?? (await signer.getTransactionCount("pending"));
-        const pending: number = await signer.getTransactionCount("pending");
-        const response: providers.TransactionResponse | undefined = await signer.sendTransaction({
-          to: tx.to,
-          data: tx.data,
-          chainId: tx.chainId,
-          gasPrice,
-          nonce: nonce ?? pending,
-          value: BigNumber.from(tx.value || 0),
-        });
-        // After calling tx fn, set nonce to the greatest of
-        // stored, pending, or incremented
-        // const pending = await signer.getTransactionCount("pending");
-        // const incremented = (response?.nonce ?? nonceToUse) + 1;
-        // Ensure the nonce you store is *always* the greatest of the values
-        // const toCompare = stored ?? 0;
-        // if (toCompare < pending || toCompare < incremented) {
-        //   this.nonces.set(chainId, incremented > pending ? incremented : pending);
-        // }
-        return { response, success: true };
-      } catch (e) {
-        return { response: e, success: false };
-      }
-    };
-    // Queue up the execution of the transaction.
-    return await queue.add(task);
-=======
+    } catch (error) {
+      this.handleFail(error, transaction, requestContext);
+      throw error;
+    }
 
     return transaction.receipt!;
   }
@@ -292,158 +188,129 @@
     } else {
       return result.value;
     }
->>>>>>> cc776988
-  }
-
-  async confirmTx(chainId: number, responses: providers.TransactionResponse[]): Promise<providers.TransactionReceipt> {
-    const { provider, confirmationsRequired } = this.chains.get(chainId)!;
-    const { confirmationTimeout, confirmationTimeoutExtensionMultiplier } = this.config;
-    // A flag for marking when we have received at least 1 confirmation. We'll extend the wait period
-    // if this is the case.
-    let receivedConfirmation = false;
-
-    // An anon fn to get the tx receipts for all responses.
-    // We must check for confirmation in all previous transactions. Although it's most likely
-    // that it's the previous one, any of them could have been confirmed.
-    const pollForReceipt = async (): Promise<providers.TransactionReceipt | undefined> => {
-      // Save all reverted receipts for a check in case our Promise.race evaluates to be undefined.
-      const reverted: providers.TransactionReceipt[] = [];
-      // Make a pool of promises for resolving each receipt call (once it reaches target confirmations).
-      const receipt = await Promise.race<any>(
-        responses
-          .map((response) => {
-            return new Promise(async (resolve) => {
-              const r = await provider.getTransactionReceipt(response.hash);
-              if (r) {
-                if (r.status === 0) {
-                  reverted.push(r);
-                } else if (r.confirmations >= confirmationsRequired) {
-                  return resolve(r);
-                } else if (r.confirmations >= 1) {
-                  receivedConfirmation = true;
-                }
-              }
-            });
-          })
-          // Add a promise returning undefined with a delay of 2 seconds to the pool.
-          // This will execute in the event that none of the provider.getTransactionReceipt calls work,
-          // and/or none of them have the number of confirmations we want.
-          .concat(delay(2_000)),
+  }
+
+  /**
+   * Gets the native asset balance for an address
+   *
+   * @param chainId - The ID of the chain for which this call is related.
+   * @param address - The hexadecimal string address whose balance we are getting.
+   * @returns BigNumber representing the current value held by the wallet at the
+   * specified address.
+   */
+  public async getBalance(chainId: number, address: string): Promise<BigNumber> {
+    const result = await this.getProvider(chainId).getBalance(address);
+    if (result.isErr()) {
+      throw result.error;
+    } else {
+      return result.value;
+    }
+  }
+
+  /**
+   * Returns an estimate of how much gas a given transaction would consume once sent.
+   *
+   * @param chainId - Chain to execute tx on
+   * @param transaction Transaction to estimate gas of
+   *
+   * @returns BigNumber representation of the approximate gas a given tx would consume
+   */
+  public async estimateGas(chainId: number, transaction: providers.TransactionRequest): Promise<BigNumber> {
+    const result = await this.getProvider(chainId).estimateGas(transaction);
+    if (result.isErr()) {
+      throw result.error;
+    } else {
+      return result.value;
+    }
+  }
+
+  /// LISTENER METHODS
+  /**
+   * Attaches a callback to the emitted event
+   *
+   * @param event - The event name to attach a handler for
+   * @param callback - The callback to invoke on event emission
+   * @param filter - (optional) A filter where callbacks are only invoked if the filter returns true
+   * @param timeout - (optional) A timeout to detach the handler within. I.e. if no events fired within the timeout, then the handler is detached
+   */
+  public attach<T extends NxtpTxServiceEvent>(
+    event: T,
+    callback: (data: NxtpTxServiceEventPayloads[T]) => void,
+    filter: (data: NxtpTxServiceEventPayloads[T]) => boolean = (_data: NxtpTxServiceEventPayloads[T]) => true,
+    timeout?: number,
+  ): void {
+    const args = [timeout, callback].filter((x) => !!x);
+    this.evts[event].pipe(filter).attach(...(args as [number, any]));
+  }
+
+  /**
+   * Attaches a callback to the emitted event that will be executed one time and then detached.
+   *
+   * @param event - The event name to attach a handler for
+   * @param callback - The callback to invoke on event emission
+   * @param filter - (optional) A filter where callbacks are only invoked if the filter returns true
+   * @param timeout - (optional) A timeout to detach the handler within. I.e. if no events fired within the timeout, then the handler is detached
+   *
+   */
+  public attachOnce<T extends NxtpTxServiceEvent>(
+    event: T,
+    callback: (data: NxtpTxServiceEventPayloads[T]) => void,
+    filter: (data: NxtpTxServiceEventPayloads[T]) => boolean = (_data: NxtpTxServiceEventPayloads[T]) => true,
+    timeout?: number,
+  ): void {
+    const args = [timeout, callback].filter((x) => !!x);
+    this.evts[event].pipe(filter).attachOnce(...(args as [number, any]));
+  }
+
+  /**
+   * Removes all attached handlers from the given event.
+   *
+   * @param event - (optional) The event name to remove handlers from. If not provided, will detach handlers from *all* subgraph events
+   */
+  public detach<T extends NxtpTxServiceEvent>(event?: T): void {
+    if (event) {
+      this.evts[event].detach();
+      return;
+    }
+    Object.values(this.evts).forEach((evt) => evt.detach());
+  }
+
+  /**
+   * Returns a promise that resolves when the event matching the filter is emitted
+   *
+   * @param event - The event name to wait for
+   * @param timeout - The ms to continue waiting before rejecting
+   * @param filter - (optional) A filter where the promise is only resolved if the filter returns true
+   *
+   * @returns Promise that will resolve with the event payload once the event is emitted, or rejects if the timeout is reached.
+   *
+   */
+  public waitFor<T extends NxtpTxServiceEvent>(
+    event: T,
+    timeout: number,
+    filter: (data: NxtpTxServiceEventPayloads[T]) => boolean = (_data: NxtpTxServiceEventPayloads[T]) => true,
+  ): Promise<NxtpTxServiceEventPayloads[T]> {
+    return this.evts[event].pipe(filter).waitFor(timeout) as Promise<NxtpTxServiceEventPayloads[T]>;
+  }
+
+  /// HELPERS
+  /**
+   * Helper to wrap getting provider for specified chain ID.
+   * @param chainId The ID of the chain for which we want a provider.
+   * @returns The ChainRpcProvider for that chain.
+   * @throws TransactionError.reasons.ProviderNotFound if provider is not configured for
+   * that ID.
+   */
+  private getProvider(chainId: number): ChainRpcProvider {
+    // Ensure that a signer, provider, etc are present to execute on this chainId.
+    if (!this.providers.has(chainId)) {
+      throw new TransactionServiceFailure(
+        `No provider was found for chain ${chainId}! Make sure this chain's providers are configured.`,
       );
-      if (receipt) {
-        if (reverted.length === responses.length) {
-          // We know every tx was reverted.
-          // NOTE: The first reverted receipt in the array will be entirely arbitrary.
-          // TODO: Should we return the reverted receipt belonging to the latest tx instead?
-          return reverted[0];
-        }
-      }
-      return receipt;
-    };
-
-    // Poll for receipt.
-    let receipt: providers.TransactionReceipt | undefined = await pollForReceipt();
-    // NOTE: This loop won't execute if receipt is valid (not undefined).
-    let timeElapsed = 0;
-    const startMark = new Date().getTime();
-    const extendedTimeout = confirmationTimeout * confirmationTimeoutExtensionMultiplier;
-    while (!receipt && timeElapsed < (receivedConfirmation ? extendedTimeout : confirmationTimeout)) {
-      receipt = await pollForReceipt();
-      // Update elapsed time.
-      timeElapsed = new Date().getTime() - startMark;
-    }
-
-    // If there is no receipt, we timed out in our polling operation.
-    if (!receipt) {
-      throw new ChainError(ChainError.reasons.ConfirmationTimeout);
-    }
-
-    return receipt;
-  }
-
-  //create a non-state changing contract call returns hexdata that needs to be decoded
-  public async readTx(chainId: number, tx: MinimalTransaction): Promise<string> {
-    const { signer } = this.chains.get(chainId)!;
-    try {
-      const readResult = await signer.call({
-        to: tx.to,
-        data: tx.data,
-      });
-      return readResult;
-    } catch (e) {
-      throw new Error(`Couldn't read from contract`);
-    }
-  }
-
-  private bumpGasPrice(gasPrice: BigNumber): BigNumber {
-    // Scale up gas by percentage as specified by config.
-    const bumpedGasPrice = gasPrice.add(gasPrice.mul(this.config.gasReplacementBumpPercent).div(100)).add(1);
-    const { gasLimit } = this.config;
-    // if the gas price is past the max, throw.
-    if (bumpedGasPrice.gt(gasLimit)) {
-      const error = new ChainError(ChainError.reasons.MaxGasPriceReached, {
-        gasPrice: bumpedGasPrice.toString(),
-        max: gasLimit.toString(),
-      });
-      throw error;
-    }
-    return bumpedGasPrice;
-  }
-
-  async getGasPrice(chainId: number): Promise<BigNumber> {
-    const method = this.getGasPrice.name;
-    const { provider } = this.chains.get(chainId)!;
-    const { gasInitialBumpPercent, gasPriceMinimum } = this.config;
-    return await this.retryWrapper<BigNumber>(chainId, method, async () => {
-      let gasPrice: BigNumber | undefined = undefined;
-
-      if (chainId === 1) {
-        try {
-          const gasNowResponse = await axios.get(`https://www.gasnow.org/api/v3/gas/price`);
-          const { rapid } = gasNowResponse.data;
-          gasPrice = typeof rapid !== "undefined" ? BigNumber.from(rapid) : undefined;
-        } catch (e) {
-          this.log.warn({ error: e }, "Gasnow failed, using provider");
-        }
-      }
-
-<<<<<<< HEAD
-      if (!gasPrice) {
-        gasPrice = await provider.getGasPrice();
-        gasPrice = gasPrice.add(gasPrice.mul(gasInitialBumpPercent).div(100));
-      }
-      if (gasPrice.lt(gasPriceMinimum)) {
-        gasPrice = BigNumber.from(gasPriceMinimum);
-      }
-      return gasPrice;
-    });
-  }
-
-  async getBalance(chainId: number, address: string): Promise<BigNumber> {
-    const method = this.getGasPrice.name;
-    const { provider } = this.chains.get(chainId)!;
-    return await this.retryWrapper<BigNumber>(chainId, method, async () => {
-      const balance = await provider.getBalance(address);
-      return balance;
-    });
-  }
-
-  private async retryWrapper<T>(chainId: number, method: string, targetMethod: () => Promise<T>): Promise<T> {
-    let retries: number;
-    const errors: { [attempt: number]: string | undefined } = {};
-    for (retries = 1; retries < this.config.rpcProviderMaxRetries; retries++) {
-      try {
-        return await targetMethod();
-      } catch (e) {
-        errors[retries] = e.message;
-      }
-    }
-    throw new ChainError(ChainError.reasons.RpcFailure, {
-      method,
-      chainId,
-      errors,
-    });
-=======
+    }
+    return this.providers.get(chainId)!;
+  }
+
   /**
    * Handle logging and event emitting on tx submit attempt.
    * @param response The transaction response received back from that attempt.
@@ -502,11 +369,7 @@
   private handleFail(error: TransactionError, transaction: Transaction, context: RequestContext) {
     const method = this.sendTx.name;
     const receipt = transaction.receipt;
-    this.logger.error(
-      { method, id: transaction.id, receipt, context, error: jsonifyError(error) },
-      "Tx failed.",
-    );
+    this.logger.error({ method, id: transaction.id, receipt, context, error: jsonifyError(error) }, "Tx failed.");
     this.evts[NxtpTxServiceEvents.TransactionFailed].post({ error, receipt });
->>>>>>> cc776988
   }
 }