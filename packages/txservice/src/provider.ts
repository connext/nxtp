--- conflicted
+++ resolved
@@ -38,12 +38,6 @@
  * the responses.
  */
 export class ChainRpcProvider {
-<<<<<<< HEAD
-  // Saving the list of underlying JsonRpcProviders used in FallbackProvider for the event
-  // where we need to do a send() call directly on each one (Fallback doesn't raise that interface).
-  private readonly _providers: providers.JsonRpcProvider[];
-  public readonly provider: providers.FallbackProvider;
-=======
   // The array of underlying SyncProviders.
   private readonly providers: SyncProvider[];
   // The provider that's most in sync with the chain, and has an active block listener.
@@ -51,7 +45,6 @@
 
   // TODO: Remove fallback provider?
   private readonly fallbackProvider: providers.FallbackProvider;
->>>>>>> 21e63604
   private readonly signer?: Signer;
 
   private lastUsedGasPrice: BigNumber | undefined = undefined;
