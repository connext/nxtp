<<<<<<< HEAD
import { expect } from "@connext/nxtp-utils";
import { getDeployedPriceOracleContract } from "../../src/shared";

describe("Shared contract utils", () => {
  describe("#getDeployedPriceOracleContract", () => {
    it("should return undefined for random chain ID", () => {
      const po = getDeployedPriceOracleContract(1234);
      expect(po).to.be.undefined;
    });

    it("should work", () => {
      const po = getDeployedPriceOracleContract(1);
      expect(po).to.be.ok;
    });
  });
=======
import { expect } from "chai";
import Sinon, { reset, restore, SinonStub } from "sinon";
import { ConnextPriceOracle as TConnextPriceOracle } from "@connext/nxtp-contracts/typechain";
import * as contractFns from "../../src/shared/contracts";

describe("contracts", () => {
  let testChainId1 = 1336;
  let testChainId2 = 1337;
  let testAddress = "0xxxxxxxxxxxxxxxxxxxxxxxxxxxxxxxxxxxxxx";
  let contractDeployment: any;
  let contractDeploymentStub: SinonStub;

  beforeEach(() => {
    contractDeployment = {
      [String(testChainId1)]: {
        test: {
          name: "test",
          chainId: testChainId1,
          contracts: {
            ConnextPriceOracle: {
              address: testAddress,
              abi: ["fakeAbi()"],
            },
          },
        },
      },
    };
    contractDeploymentStub = Sinon.stub(contractFns, "getContractDeployments");
  });

  describe("#getContractDeployments", () => {
    beforeEach(() => {
      contractDeploymentStub.returns(contractDeployment);
    });

    it("should be correct structure", () => {
      expect(Object.keys(contractFns.getContractDeployments()[testChainId1])[0]).to.be.equal("test");
    });
  });

  describe("#getDeployedPriceOracleContract", () => {
    beforeEach(() => {
      contractDeploymentStub.returns(contractDeployment);
    });

    it("should be undefined for unknown chainId", async () => {
      expect(contractFns.getDeployedPriceOracleContract(testChainId2)).to.be.equal(undefined);
    });

    it("should be same as test", async () => {
      let oracleContract = contractFns.getDeployedPriceOracleContract(testChainId1);
      expect(oracleContract.address).to.be.equal(testAddress);
      expect(oracleContract.abi[0]).to.be.equal("fakeAbi()");
    });
  });

  describe("#CHAINS_WITH_PRICE_ORACLES", () => {
    beforeEach(() => {
      contractDeploymentStub.returns(contractDeployment);
    });

    it("should return just number[]", () => {
      expect(contractFns.CHAINS_WITH_PRICE_ORACLES).to.be.an("array");
    });
  });

  describe("#getPriceOracleInterface", () => {
    let interfaceInstance: TConnextPriceOracle["interface"] = contractFns.getPriceOracleInterface();

    beforeEach(() => {});

    it("happy", async () => {
      expect(await interfaceInstance.encodeFunctionData("admin")).to.be.equal("0xf851a440");
    });
  });

  afterEach(() => {
    restore();
    reset();
  });
>>>>>>> 0c08bf54
});<|MERGE_RESOLUTION|>--- conflicted
+++ resolved
@@ -1,20 +1,3 @@
-<<<<<<< HEAD
-import { expect } from "@connext/nxtp-utils";
-import { getDeployedPriceOracleContract } from "../../src/shared";
-
-describe("Shared contract utils", () => {
-  describe("#getDeployedPriceOracleContract", () => {
-    it("should return undefined for random chain ID", () => {
-      const po = getDeployedPriceOracleContract(1234);
-      expect(po).to.be.undefined;
-    });
-
-    it("should work", () => {
-      const po = getDeployedPriceOracleContract(1);
-      expect(po).to.be.ok;
-    });
-  });
-=======
 import { expect } from "chai";
 import Sinon, { reset, restore, SinonStub } from "sinon";
 import { ConnextPriceOracle as TConnextPriceOracle } from "@connext/nxtp-contracts/typechain";
@@ -95,5 +78,4 @@
     restore();
     reset();
   });
->>>>>>> 0c08bf54
 });