<<<<<<< HEAD
import { request } from "graphql-request";

=======
import { getHostnameFromRegex } from ".";
>>>>>>> 14e3f8f0
import { NxtpError } from "./error";
import { getSubgraphHealth } from "./subgraphHealth";

export type SubgraphSyncRecord = {
  uri: string;
  name: string;
  synced: boolean;
  latestBlock: number;
  syncedBlock: number;
  lag: number;
  errors?: any[];
};

type SubgraphSdk = { GetBlockNumber: () => Promise<any> };

type CallMetric = {
  timestamp: number;
  execTime: number;
  success: boolean;
};

type Subgraph<T extends SubgraphSdk> = {
<<<<<<< HEAD
  url: string;
=======
>>>>>>> 14e3f8f0
  client: T;
  record: SubgraphSyncRecord;
  priority: number;
  metrics: {
    calls: CallMetric[];
    cps: number;
    reliability: number;
    avgExecTime: number;
  };
};

/**
 * @classdesc A class that manages the sync status of multiple subgraphs as well as their corresponding SDKs.
 */
export class FallbackSubgraph<T extends SubgraphSdk> {
  // Target maximum calls per second. Subgraphs can be called more than this per second, but it's
  // considered not preferable.
  private static MAX_CPS = 10;
  // Target number of samples in the call metrics for each subgraph call.
  private static readonly METRIC_WINDOW = 100;

  private readonly subgraphs: Subgraph<T>[];

  /**
   * Returns boolean representing whether at least one available subgraph is in sync.
   */
  public get inSync(): boolean {
<<<<<<< HEAD
    return this.subgraphs.some((sdk) => sdk.record.synced);
=======
    return this.subgraphs.some((subgraph) => subgraph.record.synced);
>>>>>>> 14e3f8f0
  }

  /**
   * Returns boolean indicating whether we've synchronized the subgraphs at all (indicating
   * whether the records are in fact representative).
   */
  public get hasSynced(): boolean {
<<<<<<< HEAD
    return this.subgraphs.some((sdk) => sdk.record.syncedBlock !== -1 && sdk.record.latestBlock !== -1);
=======
    return this.subgraphs.some((subgraph) => subgraph.record.syncedBlock !== -1 && subgraph.record.latestBlock !== -1);
>>>>>>> 14e3f8f0
  }

  public get records(): SubgraphSyncRecord[] {
    return this.getOrderedSdks().map((sdk) => sdk.record);
  }

  /**
   *
   * @param chainId - Chain ID of the subgraphs.
   * @param sdks - SDK clients along with corresponding URIs used for each subgraph.
   * @param maxLag - Maximum lag value a subgraph can have before it's considered out of sync.
   * @param stallTimeout - the ms we wait until considering a subgraph RPC call to be a timeout.
   */
  constructor(
    private readonly chainId: number,
    // We use the URIs in sync records for reference in logging.
    sdks: { client: T; url: string }[],
    private readonly maxLag: number,
    private readonly stallTimeout = 10_000,
  ) {
<<<<<<< HEAD
    const getSubgraphName = (url: string) => {
      const split = url.split("/");
      return split[split.length - 1];
    };
    this.subgraphs = sdks.map(({ client, url }) => ({
      url,
=======
    const getSubgraphName = (uri: string) => {
      const split = uri.split("/");
      return split[split.length - 1];
    };
    this.subgraphs = sdks.map(({ client, uri }) => ({
>>>>>>> 14e3f8f0
      client,
      record: {
        // Typically used for logging, distinguishing between which subgraph is which, so we can monitor
        // which ones are most in sync.
<<<<<<< HEAD
        uri: url.replace("https://", "").split(".com")[0],
        name: getSubgraphName(url),
=======
        uri: getHostnameFromRegex(uri) ? getHostnameFromRegex(uri)!.split(".").slice(0, -1).join(".") : uri,
        name: getSubgraphName(uri),
>>>>>>> 14e3f8f0
        synced: true,
        latestBlock: -1,
        syncedBlock: -1,
        lag: 0,
        errors: undefined,
      },
      priority: 0,
      metrics: {
        calls: [],
        cps: 0,
        reliability: 0,
        avgExecTime: 0,
      },
    }));
  }

  /**
   * Raw string query method.
   *
   * @param query - GraphQL query string.
   *
   * @returns any, whatever the expected GraphQL response is.
   */
  public async query(query: string): Promise<any> {
    this.request((_, url) => {
      return request(url, query);
    });
  }

  /**
   * Make an SDK request using the fallback subgraph wrapper.
   *
   * @param method - anonymous callback function that takes an SdkLike client and executes a subgraph sdk method.
   * @param syncRequired - whether it's required for the subgraphs to be in-sync for this call, or if we can tolerate
   *  them being out of sync.
   * @param minBlock - minimum block number for the subgraphs to be in-sync to for this call.
   * @returns A Promise of the generic type.
   * @throws Error if the subgraphs are out of sync (and syncRequired is true).
   */
<<<<<<< HEAD
  public async request<Q>(method: (client: T, url: string) => Promise<Q>, syncRequired = false): Promise<Q> {
=======
  public async request<Q>(method: (client: T) => Promise<Q>, syncRequired = false): Promise<Q> {
>>>>>>> 14e3f8f0
    // If subgraph sync is requied, we'll check that all subgraphs are in sync before making the request.
    if (syncRequired && !this.inSync) {
      throw new Error(`All subgraphs out of sync on chain ${this.chainId}; unable to handle request.`);
    }
    const orderedSubgraphs = this.getOrderedSdks();
    const errors: Error[] = [];
    // Try each SDK client in order of priority.
    for (const subgraph of orderedSubgraphs) {
      try {
        return await Promise.race([
          new Promise<Q>(async (resolve, reject) => {
            const startTime = Date.now();
            let success = false;
            try {
<<<<<<< HEAD
              const result = await method(subgraph.client, subgraph.url);
=======
              const result = await method(subgraph.client);
>>>>>>> 14e3f8f0
              success = true;
              resolve(result);
            } catch (e) {
              reject(e);
            } finally {
              subgraph.metrics.calls.push({
                timestamp: startTime,
                // Exec time is measured in seconds.
                execTime: (Date.now() - startTime) / 1000,
                success,
              });
            }
          }),
          new Promise<Q>((_, reject) => setTimeout(() => reject(new NxtpError("Timeout")), this.stallTimeout)),
        ]);
      } catch (e) {
        errors.push(e);
      }
    }
    throw new NxtpError("Unable to handle request", { errors });
  }

  /**
   * Check synchronized status of all subgraphs, and update metrics.
   *
   * @param latestBlock (optional) - current latest block number according to RPC providers. If
   * undefined, this method will rely entirely on the subgraph health query alone. Otherwise, this
   * latestBlock is functionally a fallback value.
   *
   * @returns Subgraph sync records for each subgraph.
   */
  public async sync(_latestBlock?: number): Promise<SubgraphSyncRecord[]> {
    // When accessing the graph, ENOTFOUND errors are known to occur due to too many requests in a
    // short timespan; thus there is a need for this helper.
    const withRetries = async (method: () => Promise<any | undefined>) => {
      for (let i = 0; i < 5; i++) {
        try {
          return await method();
        } catch (e) {
          if (e.errno !== "ENOTFOUND") {
            throw e;
          }
        }
      }
    };

<<<<<<< HEAD
    // Using a Promise.all here to ensure we do all queries/requests in parallel.
=======
    // Using a Promise.all here to ensure we do our GetBlockNumber queries in parallel.
>>>>>>> 14e3f8f0
    await Promise.all(
      this.subgraphs.map(async (subgraph, index) => {
        const errors: any[] = [];
        let latestBlock = _latestBlock;
        let syncedBlock: number | undefined;
        // First, try to use the subgraph health API.
        try {
          const health = await withRetries(async () => await getSubgraphHealth(subgraph.record.name));
          if (health && health.latestBlock && health.chainHeadBlock) {
            // Sanity check: make sure the values are valid numbers.
            latestBlock = typeof health.latestBlock === "number" ? health.latestBlock : latestBlock;
            syncedBlock = typeof health.chainHeadBlock === "number" ? health.chainHeadBlock : undefined;
          } else if (health && health.fatalError) {
            throw new NxtpError("Subgraph health query response had fatal error present.", {
              health,
            });
          } else if (!health || !health.latestBlock || !health.chainHeadBlock) {
            throw new NxtpError("Subgraph health query returned invalid value.", {
              health,
            });
          }
        } catch (e) {
          errors.push(e);
        }

        // Assuming we have the latestBlock passed in, and the above health query failed, we should
        // use the typical GetBlockNumber next.
        if (latestBlock && !syncedBlock) {
          try {
            const { _meta } = await withRetries(async () => await subgraph.client.GetBlockNumber());
            syncedBlock = _meta && _meta.block && _meta.block.number ? _meta.block.number : 0;
          } catch (e) {
            errors.push(e);
          }
        }

        // If all of the above methods failed (or we were otherwise unable to do them), set the
        // record to be out of sync.
        if (!latestBlock || !syncedBlock) {
          this.subgraphs[index].record = {
            ...subgraph.record,
            synced: false,
            latestBlock: latestBlock ?? subgraph.record.latestBlock,
            lag:
              subgraph.record.syncedBlock > 0
                ? (latestBlock ?? subgraph.record.latestBlock) - subgraph.record.syncedBlock
                : subgraph.record.lag,
            errors,
          };
          return;
        }

        // Update the record accordingly.
        this.subgraphs[index].record = {
          ...subgraph.record,
          synced: latestBlock - syncedBlock <= this.maxLag,
          latestBlock,
          syncedBlock,
          // Want to avoid a lag value of -1, which happens due to asyncronous reporting of latest
          // block vs synced block.
          lag: Math.max(0, latestBlock - syncedBlock),
          // Even though no errors may have occurred, we will tack them on the record anyway.
          errors: errors.length > 0 ? errors : undefined,
        };
      }),
    );
    return this.records;
  }

  private getOrderedSdks(): Subgraph<T>[] {
    // Order the subgraphs based on these metrics:
    // 1. Lag, which is the difference between the latest block and the subgraph's latest block.
    // 2. CPS, which is the number of calls per second the subgraph has been making (averaged over last N calls).
    // 3. Reliability, which is how often RPC calls to that subgraph are successful / total calls out of last N calls.
    // 4. Average execution time, which is the average execution time of the last N calls.
    this.subgraphs.forEach((subgraph) => {
      // Get the last N calls (we will replace the calls property with the return value below).
      const calls = subgraph.metrics.calls.slice(-FallbackSubgraph.METRIC_WINDOW);
      // Average calls per second over the window.
      const tsWindowStart = calls[0]?.timestamp ?? 0;
      const tsWindowEnd = calls[calls.length - 1]?.timestamp ?? 0;
      const tsWindow = tsWindowEnd - tsWindowStart;
      // Timestamp window must be >= 1 second for sufficient sample size.
      const cps = tsWindow >= 1 ? calls.length / tsWindow : 0;
      // Average execution time for each call.
      const avgExecTime = calls.reduce((sum, call) => sum + call.execTime, 0) / calls.length;
      // Reliability is the ratio of successful calls to total calls.
      const reliability = calls.filter((call) => call.success).length / calls.length;
      subgraph.metrics = {
        calls,
        cps,
        avgExecTime,
        reliability,
      };
      subgraph.priority =
        subgraph.record.lag -
        subgraph.metrics.cps / FallbackSubgraph.MAX_CPS -
        subgraph.metrics.reliability +
        subgraph.metrics.avgExecTime;
    });

    // Always start with the in sync subgraphs and then concat the out of sync subgraphs.
    // Metrics should only come in to play to sort subgraph call order within each group (i.e. we should never prioritize
    // an out-of-sync subgraph over a synced one).
    return this.subgraphs
      .filter((subgraph) => subgraph.record.synced)
      .sort((subgraphA, subgraphB) => subgraphA.priority - subgraphB.priority)
      .concat(this.subgraphs.filter((subgraph) => !subgraph.record.synced))
      .sort((subgraphA, subgraphB) => subgraphA.priority - subgraphB.priority);
  }
}<|MERGE_RESOLUTION|>--- conflicted
+++ resolved
@@ -1,9 +1,5 @@
-<<<<<<< HEAD
 import { request } from "graphql-request";
-
-=======
 import { getHostnameFromRegex } from ".";
->>>>>>> 14e3f8f0
 import { NxtpError } from "./error";
 import { getSubgraphHealth } from "./subgraphHealth";
 
@@ -26,10 +22,7 @@
 };
 
 type Subgraph<T extends SubgraphSdk> = {
-<<<<<<< HEAD
   url: string;
-=======
->>>>>>> 14e3f8f0
   client: T;
   record: SubgraphSyncRecord;
   priority: number;
@@ -57,11 +50,7 @@
    * Returns boolean representing whether at least one available subgraph is in sync.
    */
   public get inSync(): boolean {
-<<<<<<< HEAD
-    return this.subgraphs.some((sdk) => sdk.record.synced);
-=======
     return this.subgraphs.some((subgraph) => subgraph.record.synced);
->>>>>>> 14e3f8f0
   }
 
   /**
@@ -69,11 +58,7 @@
    * whether the records are in fact representative).
    */
   public get hasSynced(): boolean {
-<<<<<<< HEAD
-    return this.subgraphs.some((sdk) => sdk.record.syncedBlock !== -1 && sdk.record.latestBlock !== -1);
-=======
     return this.subgraphs.some((subgraph) => subgraph.record.syncedBlock !== -1 && subgraph.record.latestBlock !== -1);
->>>>>>> 14e3f8f0
   }
 
   public get records(): SubgraphSyncRecord[] {
@@ -94,31 +79,18 @@
     private readonly maxLag: number,
     private readonly stallTimeout = 10_000,
   ) {
-<<<<<<< HEAD
     const getSubgraphName = (url: string) => {
       const split = url.split("/");
       return split[split.length - 1];
     };
     this.subgraphs = sdks.map(({ client, url }) => ({
       url,
-=======
-    const getSubgraphName = (uri: string) => {
-      const split = uri.split("/");
-      return split[split.length - 1];
-    };
-    this.subgraphs = sdks.map(({ client, uri }) => ({
->>>>>>> 14e3f8f0
       client,
       record: {
         // Typically used for logging, distinguishing between which subgraph is which, so we can monitor
         // which ones are most in sync.
-<<<<<<< HEAD
-        uri: url.replace("https://", "").split(".com")[0],
+        uri: getHostnameFromRegex(url) ? getHostnameFromRegex(url)!.split(".").slice(0, -1).join(".") : url,
         name: getSubgraphName(url),
-=======
-        uri: getHostnameFromRegex(uri) ? getHostnameFromRegex(uri)!.split(".").slice(0, -1).join(".") : uri,
-        name: getSubgraphName(uri),
->>>>>>> 14e3f8f0
         synced: true,
         latestBlock: -1,
         syncedBlock: -1,
@@ -158,11 +130,7 @@
    * @returns A Promise of the generic type.
    * @throws Error if the subgraphs are out of sync (and syncRequired is true).
    */
-<<<<<<< HEAD
   public async request<Q>(method: (client: T, url: string) => Promise<Q>, syncRequired = false): Promise<Q> {
-=======
-  public async request<Q>(method: (client: T) => Promise<Q>, syncRequired = false): Promise<Q> {
->>>>>>> 14e3f8f0
     // If subgraph sync is requied, we'll check that all subgraphs are in sync before making the request.
     if (syncRequired && !this.inSync) {
       throw new Error(`All subgraphs out of sync on chain ${this.chainId}; unable to handle request.`);
@@ -177,11 +145,7 @@
             const startTime = Date.now();
             let success = false;
             try {
-<<<<<<< HEAD
               const result = await method(subgraph.client, subgraph.url);
-=======
-              const result = await method(subgraph.client);
->>>>>>> 14e3f8f0
               success = true;
               resolve(result);
             } catch (e) {
@@ -228,11 +192,7 @@
       }
     };
 
-<<<<<<< HEAD
     // Using a Promise.all here to ensure we do all queries/requests in parallel.
-=======
-    // Using a Promise.all here to ensure we do our GetBlockNumber queries in parallel.
->>>>>>> 14e3f8f0
     await Promise.all(
       this.subgraphs.map(async (subgraph, index) => {
         const errors: any[] = [];
