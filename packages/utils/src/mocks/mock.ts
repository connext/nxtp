--- conflicted
+++ resolved
@@ -20,13 +20,8 @@
  */
 export const mock: any = {
   chain: {
-<<<<<<< HEAD
     A: "13337",
     B: "13338",
-=======
-    A: "137",
-    B: "138",
->>>>>>> c8da5b00
   },
   domain: {
     A: "137",
