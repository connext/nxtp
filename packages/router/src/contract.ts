import { TransactionManager as TTransactionManager } from "@connext/nxtp-contracts/typechain";
import { TransactionService } from "@connext/nxtp-txservice";
import TransactionManagerArtifact from "@connext/nxtp-contracts/artifacts/contracts/TransactionManager.sol/TransactionManager.json";
import { Interface } from "ethers/lib/utils";
import { constants, providers, Wallet } from "ethers";
import {
  jsonifyError,
  FulfillParams,
  PrepareParams,
  CancelParams,
  NxtpError,
  Values,
  NxtpErrorJson,
} from "@connext/nxtp-utils";
import hyperid from "hyperid";
import { BaseLogger } from "pino";
import { errAsync, ResultAsync } from "neverthrow";

import { getConfig, NxtpRouterConfig } from "./config";

const hId = hyperid();

/**
 * @classdesc Defines the error thrown by the `TransactionManager` class
 */
export class TransactionManagerError extends NxtpError {
  static readonly type = "TransactionManagerError";
  static readonly reasons = {
    EncodingError: "Error encoding data",
    TxServiceError: "Error from TransactionService",
  };

  constructor(
    public readonly message: Values<typeof TransactionManagerError.reasons> | string,
    public readonly context: {
      txServiceError?: NxtpErrorJson;
      encodingError?: NxtpErrorJson;
      methodId: string;
      method: string;
    },
  ) {
    super(message, context, TransactionManagerError.type);
  }
}

/**
 * @classdesc Handles any onchain interactions with the `TransactionManager` contracts, including transaction submissions and chain reads.
 */
export class TransactionManager {
  private readonly txManagerInterface: TTransactionManager["interface"];
  private readonly config: NxtpRouterConfig;
  private readonly wallet: Wallet;

  constructor(
    private readonly txService: TransactionService,
    private readonly signerAddress: string,
    private readonly logger: BaseLogger,
  ) {
    this.txManagerInterface = new Interface(TransactionManagerArtifact.abi) as TTransactionManager["interface"];
    this.config = getConfig();
    this.wallet = Wallet.fromMnemonic(this.config.mnemonic);
  }

  getProvider(chainId: number): providers.FallbackProvider {
    return new providers.FallbackProvider(
      this.config.chainConfig[chainId].providers.map((url) => new providers.JsonRpcProvider(url, chainId)),
    );
  }

  /**
   * Method calls `prepare` on the `TransactionManager` on the given chain. Should be used to `prepare` the receiver-side transaction. Resolves when the transaction has been mined.
   *
   * @param chainId - The chain you are preparing a transaction on
   * @param prepareParams - Arguments to supply to contract
   * @param prepareParams.txData - The `InvariantTransactionData` for the transaction being prepared
   * @param prepareParams.amount - The amount to be deducted from the liquidity held by the router on the TransactionManager
   * @param prepareParams.expiry - The timestamp the transaction will expire by
   * @param prepareParams.encryptedCallData - The user-encrypted calldata to be executed on the receiving chain
   * @param prepareParams.encodedBid - The encoded auction bid
   * @param prepareParams.bidSignature - The signature on the winning bid
   *
   * @returns If successful, returns `TransactionReceipt` from the prepare transaction sent to the `TransactionManager.sol`. If it fails, returns a `TransactionManagerError`
   *
   */
  prepare(
    chainId: number,
    prepareParams: PrepareParams,
  ): ResultAsync<providers.TransactionReceipt, TransactionManagerError> {
    const method = "Contract::prepare ";
    const methodId = hId();
    this.logger.info({ method, methodId, prepareParams }, "Method start");

    const { txData, amount, expiry, encodedBid, bidSignature, encryptedCallData } = prepareParams;

    const provider = this.getProvider(chainId);

    let encodedData: string;
    try {
      encodedData = this.txManagerInterface.encodeFunctionData("prepare", [
        {
          user: txData.user,
          router: txData.router,
          sendingAssetId: txData.sendingAssetId,
          receivingAssetId: txData.receivingAssetId,
          sendingChainFallback: txData.sendingChainFallback,
          callTo: txData.callTo,
          receivingAddress: txData.receivingAddress,
          sendingChainId: txData.sendingChainId,
          receivingChainId: txData.receivingChainId,
          callDataHash: txData.callDataHash,
          transactionId: txData.transactionId,
        },
        amount,
        expiry,
        encryptedCallData,
        encodedBid,
        bidSignature,
      ]);
    } catch (err) {
      return errAsync(
        new TransactionManagerError(TransactionManagerError.reasons.EncodingError, {
          encodingError: jsonifyError(err),
          method,
          methodId,
        }),
      );
    }

    return ResultAsync.fromPromise(
<<<<<<< HEAD
      // this.txService.sendTx(chainId, {
      //   to: this.config.chainConfig[chainId].transactionManagerAddress,
      //   data: encodedData,
      //   value: constants.Zero,
      //   chainId,
      //   from: this.signerAddress,
      // }),
      new Promise(async (res) => {
        const response = await this.wallet.connect(provider).sendTransaction({
          to: this.config.chainConfig[chainId].transactionManagerAddress,
          data: encodedData,
          value: constants.Zero,
          from: this.signerAddress,
        });
        this.logger.info({ method, methodId, response }, "Tx submitted");
        const receipt = await response.wait();
        this.logger.info({ method, methodId, txHash: receipt.transactionHash }, "Tx mined");
        res(receipt);
=======
      this.txService.sendTx({
        to: this.config.chainConfig[chainId].transactionManagerAddress,
        data: encodedData,
        value: constants.Zero,
        chainId,
        from: this.signerAddress,
>>>>>>> 96325269
      }),
      (err) =>
        new TransactionManagerError(TransactionManagerError.reasons.TxServiceError, {
          txServiceError: jsonifyError(err as NxtpError),
          methodId,
          method,
        }),
    );
  }

  /**
   * Calls `fulfill` on the `TransactionManager` on the given chain. Can be used to submit the routers own fulfill transaction (on the sending chain), or to submit fulfill transactions where the router is acting as a relayer.
   *
   * @param chainId - The chain you are fulfilling a transaction on
   * @param fulfillParams - The arguments to submit to chain
   * @param fulfillParams.txData - The `TransactionData` (invariant and variant) for the transaction you are fulfilling
   * @param fulfillParams.relayerFee - The `relayerFee` for the transaction
   * @param fulfillParams.signature - The `txData.user`'s signature used to unlock the transaction
   * @param fulfillParams.callData - The unencrypted calldata that corresponds to the `txData.callDataHash`
   * @returns If successful, returns the `TransactionReceipt` from the fulfill transaction sent to the `TransactionManager.sol`. If it fails, returns a `TransactionManagerError`
   */
  fulfill(
    chainId: number,
    fulfillParams: FulfillParams,
  ): ResultAsync<providers.TransactionReceipt, TransactionManagerError> {
    const method = "Contract::fulfill";
    const methodId = hId();
    this.logger.info({ method, methodId, fulfillParams }, "Method start");

    const provider = this.getProvider(chainId);

    const { txData, relayerFee, signature, callData } = fulfillParams;
    let fulfillData: string;
    try {
      fulfillData = this.txManagerInterface.encodeFunctionData("fulfill", [txData, relayerFee, signature, callData]);
    } catch (err) {
      return errAsync(
        new TransactionManagerError(TransactionManagerError.reasons.EncodingError, {
          encodingError: jsonifyError(err),
          methodId,
          method,
        }),
      );
    }

    return ResultAsync.fromPromise(
<<<<<<< HEAD
      // this.txService.sendTx(chainId, {
      //   chainId,
      //   data: fulfillData,
      //   to: this.config.chainConfig[chainId].transactionManagerAddress,
      //   value: 0,
      //   from: this.signerAddress,
      // }),
      new Promise(async (res) => {
        const response = await this.wallet.connect(provider).sendTransaction({
          to: this.config.chainConfig[chainId].transactionManagerAddress,
          data: fulfillData,
          value: constants.Zero,
          from: this.signerAddress,
        });
        this.logger.info({ method, methodId, response }, "Tx submitted");
        const receipt = await response.wait();
        this.logger.info({ method, methodId, txHash: receipt.transactionHash }, "Tx mined");
        res(receipt);
=======
      this.txService.sendTx({
        chainId,
        data: fulfillData,
        to: this.config.chainConfig[chainId].transactionManagerAddress,
        value: 0,
        from: this.signerAddress,
>>>>>>> 96325269
      }),
      (err) =>
        new TransactionManagerError(TransactionManagerError.reasons.TxServiceError, {
          txServiceError: jsonifyError(err as NxtpError),
          methodId,
          method,
        }),
    );
  }

  /**
   * Calls `cancel` on the `TransactionManager` on the given chain. Can be used to submit the routers own cancellation or to relay a user's cancellation request.
   * @param chainId - The chain you are cancelling a transaction on
   * @param cancelParams - The arguments to submit to chain
   * @param cancelParams.txData - The `TransactionData` (invariant and variant) for the transaction you are cancelling
   * @param cancelParams.relayerFee - The relayer fee for the transaction
   * @param cancelParams.signature - The user signatures (if submitting as a relayer) on the relayerFee and transactionId
   * @returns If successful, returns the `TransactionReceipt` from the cancel transaction sent to the `TransactionManager.sol`. If it fails, returns a `TransactionManagerError`
   */
  cancel(
    chainId: number,
    cancelParams: CancelParams,
  ): ResultAsync<providers.TransactionReceipt, TransactionManagerError> {
    const method = "Contract::cancel";
    const methodId = hId();
    this.logger.info({ method, methodId, cancelParams }, "Method start");
    // encode and call tx service

    const provider = this.getProvider(chainId);

    const { txData, relayerFee, signature } = cancelParams;

    let cancelData: string;
    try {
      cancelData = this.txManagerInterface.encodeFunctionData("cancel", [txData, relayerFee, signature]);
    } catch (err) {
      return errAsync(
        new TransactionManagerError(TransactionManagerError.reasons.EncodingError, {
          encodingError: jsonifyError(err),
          methodId,
          method,
        }),
      );
    }

    return ResultAsync.fromPromise(
<<<<<<< HEAD
      // this.txService.sendTx(chainId, {
      //   chainId,
      //   data: cancelData,
      //   to: this.config.chainConfig[chainId].transactionManagerAddress,
      //   value: 0,
      //   from: this.signerAddress,
      // }),
      new Promise(async (res) => {
        const response = await this.wallet.connect(provider).sendTransaction({
          to: this.config.chainConfig[chainId].transactionManagerAddress,
          data: cancelData,
          value: constants.Zero,
          from: this.signerAddress,
        });
        this.logger.info({ method, methodId, response }, "Tx submitted");
        const receipt = await response.wait();
        this.logger.info({ method, methodId, txHash: receipt.transactionHash }, "Tx mined");
        res(receipt);
=======
      this.txService.sendTx({
        chainId,
        data: cancelData,
        to: this.config.chainConfig[chainId].transactionManagerAddress,
        value: 0,
        from: this.signerAddress,
>>>>>>> 96325269
      }),
      (err) =>
        new TransactionManagerError(TransactionManagerError.reasons.TxServiceError, {
          txServiceError: jsonifyError(err as NxtpError),
          methodId,
          method,
        }),
    );
  }

  /**
   * Removes liquidity from the `TransactionManager` on the provided chain.
   *
   * @param chainId - The chain to interact with
   * @param amount - The amount of liquidity you want to remove
   * @param assetId - The assetId (token address or address(0) for native asset) of the asset you'd like to remove liquidity from onchain.
   * @param recipientAddress - The address you'd like the funds to be sent to
   * @returns If successful, returns `TransactionReceipt` for the removeLiquidity transaction. If it fails, returns a `TransactionManagerError`
   */
  removeLiquidity(
    chainId: number,
    amount: string,
    assetId: string,
    recipientAddress: string | undefined,
  ): ResultAsync<providers.TransactionReceipt, TransactionManagerError> {
    const method = "Contract::removeLiquidity";
    const methodId = hId();
    this.logger.info({ method, methodId, amount, assetId, recipientAddress }, "Method start");

    //should we remove liquidity for self if there isn't another address specified?
    if (!recipientAddress) {
      recipientAddress = this.signerAddress;
    }

    const nxtpContractAddress = getConfig().chainConfig[chainId].transactionManagerAddress;

    let removeLiquidityData;
    try {
      removeLiquidityData = this.txManagerInterface.encodeFunctionData("removeLiquidity", [
        amount,
        assetId,
        recipientAddress,
      ]);
    } catch (err) {
      return errAsync(
        new TransactionManagerError(TransactionManagerError.reasons.EncodingError, {
          encodingError: jsonifyError(err),
          methodId,
          method,
        }),
      );
    }

    return ResultAsync.fromPromise(
      this.txService.sendTx({
        chainId,
        data: removeLiquidityData,
        to: nxtpContractAddress,
        value: 0,
      }),
      (err) =>
        new TransactionManagerError(TransactionManagerError.reasons.TxServiceError, {
          txServiceError: jsonifyError(err as NxtpError),
          methodId,
          method,
        }),
    );
  }
}<|MERGE_RESOLUTION|>--- conflicted
+++ resolved
@@ -127,14 +127,6 @@
     }
 
     return ResultAsync.fromPromise(
-<<<<<<< HEAD
-      // this.txService.sendTx(chainId, {
-      //   to: this.config.chainConfig[chainId].transactionManagerAddress,
-      //   data: encodedData,
-      //   value: constants.Zero,
-      //   chainId,
-      //   from: this.signerAddress,
-      // }),
       new Promise(async (res) => {
         const response = await this.wallet.connect(provider).sendTransaction({
           to: this.config.chainConfig[chainId].transactionManagerAddress,
@@ -146,15 +138,14 @@
         const receipt = await response.wait();
         this.logger.info({ method, methodId, txHash: receipt.transactionHash }, "Tx mined");
         res(receipt);
-=======
-      this.txService.sendTx({
-        to: this.config.chainConfig[chainId].transactionManagerAddress,
-        data: encodedData,
-        value: constants.Zero,
-        chainId,
-        from: this.signerAddress,
->>>>>>> 96325269
       }),
+      // this.txService.sendTx({
+      //   to: this.config.chainConfig[chainId].transactionManagerAddress,
+      //   data: encodedData,
+      //   value: constants.Zero,
+      //   chainId,
+      //   from: this.signerAddress,
+      // }),
       (err) =>
         new TransactionManagerError(TransactionManagerError.reasons.TxServiceError, {
           txServiceError: jsonifyError(err as NxtpError),
@@ -200,14 +191,6 @@
     }
 
     return ResultAsync.fromPromise(
-<<<<<<< HEAD
-      // this.txService.sendTx(chainId, {
-      //   chainId,
-      //   data: fulfillData,
-      //   to: this.config.chainConfig[chainId].transactionManagerAddress,
-      //   value: 0,
-      //   from: this.signerAddress,
-      // }),
       new Promise(async (res) => {
         const response = await this.wallet.connect(provider).sendTransaction({
           to: this.config.chainConfig[chainId].transactionManagerAddress,
@@ -219,15 +202,14 @@
         const receipt = await response.wait();
         this.logger.info({ method, methodId, txHash: receipt.transactionHash }, "Tx mined");
         res(receipt);
-=======
-      this.txService.sendTx({
-        chainId,
-        data: fulfillData,
-        to: this.config.chainConfig[chainId].transactionManagerAddress,
-        value: 0,
-        from: this.signerAddress,
->>>>>>> 96325269
       }),
+      // this.txService.sendTx({
+      //   chainId,
+      //   data: fulfillData,
+      //   to: this.config.chainConfig[chainId].transactionManagerAddress,
+      //   value: 0,
+      //   from: this.signerAddress,
+      // }),
       (err) =>
         new TransactionManagerError(TransactionManagerError.reasons.TxServiceError, {
           txServiceError: jsonifyError(err as NxtpError),
@@ -273,14 +255,6 @@
     }
 
     return ResultAsync.fromPromise(
-<<<<<<< HEAD
-      // this.txService.sendTx(chainId, {
-      //   chainId,
-      //   data: cancelData,
-      //   to: this.config.chainConfig[chainId].transactionManagerAddress,
-      //   value: 0,
-      //   from: this.signerAddress,
-      // }),
       new Promise(async (res) => {
         const response = await this.wallet.connect(provider).sendTransaction({
           to: this.config.chainConfig[chainId].transactionManagerAddress,
@@ -292,15 +266,14 @@
         const receipt = await response.wait();
         this.logger.info({ method, methodId, txHash: receipt.transactionHash }, "Tx mined");
         res(receipt);
-=======
-      this.txService.sendTx({
-        chainId,
-        data: cancelData,
-        to: this.config.chainConfig[chainId].transactionManagerAddress,
-        value: 0,
-        from: this.signerAddress,
->>>>>>> 96325269
       }),
+      // this.txService.sendTx({
+      //   chainId,
+      //   data: cancelData,
+      //   to: this.config.chainConfig[chainId].transactionManagerAddress,
+      //   value: 0,
+      //   from: this.signerAddress,
+      // }),
       (err) =>
         new TransactionManagerError(TransactionManagerError.reasons.TxServiceError, {
           txServiceError: jsonifyError(err as NxtpError),
