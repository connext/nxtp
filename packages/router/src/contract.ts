import { TransactionManager as TTransactionManager } from "@connext/nxtp-contracts/typechain";
import { TransactionService } from "@connext/nxtp-txservice";
import TransactionManagerArtifact from "@connext/nxtp-contracts/artifacts/contracts/TransactionManager.sol/TransactionManager.json";
import { Interface } from "ethers/lib/utils";
import { BigNumber, constants, providers } from "ethers";
import {
  jsonifyError,
  FulfillParams,
  PrepareParams,
  CancelParams,
  NxtpError,
  Values,
  NxtpErrorJson,
} from "@connext/nxtp-utils";
import hyperid from "hyperid";
import { BaseLogger } from "pino";
import { errAsync, ResultAsync } from "neverthrow";

import { getConfig, NxtpRouterConfig } from "./config";

const hId = hyperid();

/**
 * @classdesc Defines the error thrown by the `TransactionManager` class
 */
export class TransactionManagerError extends NxtpError {
  static readonly type = "TransactionManagerError";
  static readonly reasons = {
    EncodingError: "Error encoding data",
    TxServiceError: "Error from TransactionService",
    ConfigError: "Configuration error",
  };

  constructor(
    public readonly message: Values<typeof TransactionManagerError.reasons> | string,
    public readonly context: {
      chainId: number;
      txServiceError?: NxtpErrorJson;
      encodingError?: NxtpErrorJson;
      configError?: string;
      methodId: string;
      method: string;
    },
  ) {
    super(message, context, TransactionManagerError.type);
  }
}

/**
 * @classdesc Handles any onchain interactions with the `TransactionManager` contracts, including transaction submissions and chain reads.
 */
export class TransactionManager {
  private readonly txManagerInterface: TTransactionManager["interface"];
  private readonly config: NxtpRouterConfig;

  constructor(
    private readonly txService: TransactionService,
    private readonly signerAddress: string,
    private readonly logger: BaseLogger,
    config?: NxtpRouterConfig,
  ) {
    this.txManagerInterface = new Interface(TransactionManagerArtifact.abi) as TTransactionManager["interface"];
    this.config = config ?? getConfig();
  }

  /**
   * Method calls `prepare` on the `TransactionManager` on the given chain. Should be used to `prepare` the receiver-side transaction. Resolves when the transaction has been mined.
   *
   * @param chainId - The chain you are preparing a transaction on
   * @param prepareParams - Arguments to supply to contract
   * @param prepareParams.txData - The `InvariantTransactionData` for the transaction being prepared
   * @param prepareParams.amount - The amount to be deducted from the liquidity held by the router on the TransactionManager
   * @param prepareParams.expiry - The timestamp the transaction will expire by
   * @param prepareParams.encryptedCallData - The user-encrypted calldata to be executed on the receiving chain
   * @param prepareParams.encodedBid - The encoded auction bid
   * @param prepareParams.bidSignature - The signature on the winning bid
   *
   * @returns If successful, returns `TransactionReceipt` from the prepare transaction sent to the `TransactionManager.sol`. If it fails, returns a `TransactionManagerError`
   *
   */
  prepare(
    chainId: number,
    prepareParams: PrepareParams,
  ): ResultAsync<providers.TransactionReceipt, TransactionManagerError> {
    const method = "Contract::prepare ";
    const methodId = hId();
    this.logger.info({ method, methodId, prepareParams }, "Method start");

    const { txData, amount, expiry, encodedBid, bidSignature, encryptedCallData } = prepareParams;

    const nxtpContractAddress = this.config.chainConfig[chainId].transactionManagerAddress;
    if (!nxtpContractAddress) {
      return errAsync(
        new TransactionManagerError(TransactionManagerError.reasons.EncodingError, {
          chainId,
          configError: "No contract exists for chain",
          methodId,
          method,
        }),
      );
    }

    let encodedData: string;
    try {
      encodedData = this.txManagerInterface.encodeFunctionData("prepare", [
        {
          user: txData.user,
          router: txData.router,
          sendingAssetId: txData.sendingAssetId,
          receivingAssetId: txData.receivingAssetId,
          sendingChainFallback: txData.sendingChainFallback,
          callTo: txData.callTo,
          receivingAddress: txData.receivingAddress,
          sendingChainId: txData.sendingChainId,
          receivingChainId: txData.receivingChainId,
          callDataHash: txData.callDataHash,
          transactionId: txData.transactionId,
        },
        amount,
        expiry,
        encryptedCallData,
        encodedBid,
        bidSignature,
      ]);
    } catch (err) {
      return errAsync(
        new TransactionManagerError(TransactionManagerError.reasons.EncodingError, {
          chainId,
          encodingError: jsonifyError(err),
          method,
          methodId,
        }),
      );
    }

    return ResultAsync.fromPromise(
<<<<<<< HEAD
      this.txService.sendTx(chainId, {
        to: nxtpContractAddress,
=======
      this.txService.sendTx({
        to: this.config.chainConfig[chainId].transactionManagerAddress,
>>>>>>> 6331f951
        data: encodedData,
        value: constants.Zero,
        chainId,
        from: this.signerAddress,
      }),
      (err) =>
        new TransactionManagerError(TransactionManagerError.reasons.TxServiceError, {
          chainId,
          txServiceError: jsonifyError(err as NxtpError),
          methodId,
          method,
        }),
    );
  }

  /**
   * Calls `fulfill` on the `TransactionManager` on the given chain. Can be used to submit the routers own fulfill transaction (on the sending chain), or to submit fulfill transactions where the router is acting as a relayer.
   *
   * @param chainId - The chain you are fulfilling a transaction on
   * @param fulfillParams - The arguments to submit to chain
   * @param fulfillParams.txData - The `TransactionData` (invariant and variant) for the transaction you are fulfilling
   * @param fulfillParams.relayerFee - The `relayerFee` for the transaction
   * @param fulfillParams.signature - The `txData.user`'s signature used to unlock the transaction
   * @param fulfillParams.callData - The unencrypted calldata that corresponds to the `txData.callDataHash`
   * @returns If successful, returns the `TransactionReceipt` from the fulfill transaction sent to the `TransactionManager.sol`. If it fails, returns a `TransactionManagerError`
   */
  fulfill(
    chainId: number,
    fulfillParams: FulfillParams,
  ): ResultAsync<providers.TransactionReceipt, TransactionManagerError> {
    const method = "Contract::fulfill";
    const methodId = hId();
    this.logger.info({ method, methodId, fulfillParams }, "Method start");

    const nxtpContractAddress = this.config.chainConfig[chainId].transactionManagerAddress;
    if (!nxtpContractAddress) {
      return errAsync(
        new TransactionManagerError(TransactionManagerError.reasons.EncodingError, {
          chainId,
          configError: "No contract exists for chain",
          methodId,
          method,
        }),
      );
    }

    const { txData, relayerFee, signature, callData } = fulfillParams;
    let fulfillData;
    try {
      fulfillData = this.txManagerInterface.encodeFunctionData("fulfill", [txData, relayerFee, signature, callData]);
    } catch (err) {
      return errAsync(
        new TransactionManagerError(TransactionManagerError.reasons.EncodingError, {
          chainId,
          encodingError: jsonifyError(err),
          methodId,
          method,
        }),
      );
    }

    return ResultAsync.fromPromise(
      this.txService.sendTx({
        chainId,
        data: fulfillData,
        to: nxtpContractAddress,
        value: 0,
        from: this.signerAddress,
      }),
      (err) =>
        new TransactionManagerError(TransactionManagerError.reasons.TxServiceError, {
          chainId,
          txServiceError: jsonifyError(err as NxtpError),
          methodId,
          method,
        }),
    );
  }

  /**
   * Calls `cancel` on the `TransactionManager` on the given chain. Can be used to submit the routers own cancellation or to relay a user's cancellation request.
   * @param chainId - The chain you are cancelling a transaction on
   * @param cancelParams - The arguments to submit to chain
   * @param cancelParams.txData - The `TransactionData` (invariant and variant) for the transaction you are cancelling
   * @param cancelParams.relayerFee - The relayer fee for the transaction
   * @param cancelParams.signature - The user signatures (if submitting as a relayer) on the relayerFee and transactionId
   * @returns If successful, returns the `TransactionReceipt` from the cancel transaction sent to the `TransactionManager.sol`. If it fails, returns a `TransactionManagerError`
   */
  cancel(
    chainId: number,
    cancelParams: CancelParams,
  ): ResultAsync<providers.TransactionReceipt, TransactionManagerError> {
    const method = "Contract::cancel";
    const methodId = hId();
    this.logger.info({ method, methodId, cancelParams }, "Method start");
    // encode and call tx service

    const { txData, relayerFee, signature } = cancelParams;

    const nxtpContractAddress = this.config.chainConfig[chainId].transactionManagerAddress;
    if (!nxtpContractAddress) {
      return errAsync(
        new TransactionManagerError(TransactionManagerError.reasons.EncodingError, {
          chainId,
          configError: "No contract exists for chain",
          methodId,
          method,
        }),
      );
    }

    let cancelData;
    try {
      cancelData = this.txManagerInterface.encodeFunctionData("cancel", [txData, relayerFee, signature]);
    } catch (err) {
      return errAsync(
        new TransactionManagerError(TransactionManagerError.reasons.EncodingError, {
          chainId,
          encodingError: jsonifyError(err),
          methodId,
          method,
        }),
      );
    }

    return ResultAsync.fromPromise(
      this.txService.sendTx({
        chainId,
        data: cancelData,
        to: this.config.chainConfig[chainId].transactionManagerAddress,
        value: 0,
        from: this.signerAddress,
      }),
      (err) =>
        new TransactionManagerError(TransactionManagerError.reasons.TxServiceError, {
          chainId,
          txServiceError: jsonifyError(err as NxtpError),
          methodId,
          method,
        }),
    );
  }

  /**
   * Removes liquidity from the `TransactionManager` on the provided chain.
   *
   * @param chainId - The chain to interact with
   * @param amount - The amount of liquidity you want to remove
   * @param assetId - The assetId (token address or address(0) for native asset) of the asset you'd like to remove liquidity from onchain.
   * @param recipientAddress - The address you'd like the funds to be sent to
   * @returns If successful, returns `TransactionReceipt` for the removeLiquidity transaction. If it fails, returns a `TransactionManagerError`
   */
  removeLiquidity(
    chainId: number,
    amount: string,
    assetId: string,
    recipientAddress: string | undefined,
  ): ResultAsync<providers.TransactionReceipt, TransactionManagerError> {
    const method = "Contract::removeLiquidity";
    const methodId = hId();
    this.logger.info({ method, methodId, amount, assetId, recipientAddress }, "Method start");

    //should we remove liquidity for self if there isn't another address specified?
    if (!recipientAddress) {
      recipientAddress = this.signerAddress;
    }

    const nxtpContractAddress = this.config.chainConfig[chainId].transactionManagerAddress;
    if (!nxtpContractAddress) {
      return errAsync(
        new TransactionManagerError(TransactionManagerError.reasons.EncodingError, {
          chainId,
          configError: "No contract exists for chain",
          methodId,
          method,
        }),
      );
    }

    let removeLiquidityData;
    try {
      removeLiquidityData = this.txManagerInterface.encodeFunctionData("removeLiquidity", [
        amount,
        assetId,
        recipientAddress,
      ]);
    } catch (err) {
      return errAsync(
        new TransactionManagerError(TransactionManagerError.reasons.EncodingError, {
          encodingError: jsonifyError(err),
          chainId,
          methodId,
          method,
        }),
      );
    }

    return ResultAsync.fromPromise(
      this.txService.sendTx({
        chainId,
        data: removeLiquidityData,
        to: nxtpContractAddress,
        value: 0,
      }),
      (err) =>
        new TransactionManagerError(TransactionManagerError.reasons.TxServiceError, {
          txServiceError: jsonifyError(err as NxtpError),
          chainId,
          methodId,
          method,
        }),
    );
  }

  getRouterBalance(chainId: number, assetId: string): ResultAsync<BigNumber, TransactionManagerError> {
    const method = "Contract::removeLiquidity";
    const methodId = hId();
    this.logger.info({ method, methodId, chainId, assetId }, "Method start");

    const nxtpContractAddress = this.config.chainConfig[chainId].transactionManagerAddress;
    if (!nxtpContractAddress) {
      return errAsync(
        new TransactionManagerError(TransactionManagerError.reasons.EncodingError, {
          chainId,
          configError: "No contract exists for chain",
          methodId,
          method,
        }),
      );
    }

    let issuedSharesData;
    try {
      issuedSharesData = this.txManagerInterface.encodeFunctionData("getRouterBalance", [this.signerAddress, assetId]);
    } catch (err) {
      return errAsync(
        new TransactionManagerError(TransactionManagerError.reasons.EncodingError, {
          chainId,
          encodingError: jsonifyError(err),
          methodId,
          method,
        }),
      );
    }

    return ResultAsync.fromPromise(
      this.txService.readTx(chainId, {
        chainId,
        data: issuedSharesData,
        to: nxtpContractAddress,
        value: 0,
      }),
      (err) =>
        new TransactionManagerError(TransactionManagerError.reasons.TxServiceError, {
          chainId,
          txServiceError: jsonifyError(err as NxtpError),
          methodId,
          method,
        }),
    ).map((encodedData) => {
      const decoded = this.txManagerInterface.decodeFunctionResult("getRouterBalance", encodedData);
      console.log("decoded: ", decoded);
      return BigNumber.from(decoded[0]);
    });
  }
}<|MERGE_RESOLUTION|>--- conflicted
+++ resolved
@@ -134,13 +134,8 @@
     }
 
     return ResultAsync.fromPromise(
-<<<<<<< HEAD
-      this.txService.sendTx(chainId, {
-        to: nxtpContractAddress,
-=======
       this.txService.sendTx({
         to: this.config.chainConfig[chainId].transactionManagerAddress,
->>>>>>> 6331f951
         data: encodedData,
         value: constants.Zero,
         chainId,
