--- conflicted
+++ resolved
@@ -10,7 +10,7 @@
 import hyperid from "hyperid";
 import { BaseLogger } from "pino";
 import IERC20MinimalArtifact from "@connext/nxtp-contracts/artifacts/contracts/interfaces/IERC20Minimal.sol/IERC20Minimal.json";
-import {Result, ResultAsync } from "neverthrow";
+import { Result, ResultAsync } from "neverthrow";
 
 import { getConfig, NxtpRouterConfig } from "./config";
 
@@ -174,78 +174,50 @@
     return liquidityHex[0];
   }
 
-  readTransactionWrapper = async(chainId:number, to:string, data?:string):Promise<Result<string, Error>> =>{
+  readTransactionWrapper = async (chainId: number, to: string, data?: string): Promise<Result<string, Error>> => {
     const err = new Error(`No Transaction Receipt`);
     let txData;
-    data? txData = data: txData = "";
-
-    const asyncRes = ResultAsync.fromPromise(this.txService.readTx(chainId,{
-      chainId:chainId,
-      data:txData,
-      to: to,
-      value: 0,
-    }), ()=> err);
+    data ? (txData = data) : (txData = "");
+
+    const asyncRes = ResultAsync.fromPromise(
+      this.txService.readTx(chainId, {
+        chainId: chainId,
+        data: txData,
+        to: to,
+        value: 0,
+      }),
+      () => err,
+    );
     await asyncRes;
     return asyncRes;
-  }
-
-  sendTransactionWrapper = async(chainId:number, to:string, data?:string):Promise<Result<providers.TransactionReceipt, Error>> =>{
+  };
+
+  sendTransactionWrapper = async (
+    chainId: number,
+    to: string,
+    data?: string,
+  ): Promise<Result<providers.TransactionReceipt, Error>> => {
     const err = new Error(`No Transaction Receipt`);
     let txData;
-    data? txData = data: txData = "";
-
-    const asyncRes = ResultAsync.fromPromise(this.txService.sendAndConfirmTx(chainId,{
-      chainId:chainId,
-      data:txData,
-      to: to,
-      value: 0,
-    }), ()=> err);
+    data ? (txData = data) : (txData = "");
+
+    const asyncRes = ResultAsync.fromPromise(
+      this.txService.sendAndConfirmTx(chainId, {
+        chainId: chainId,
+        data: txData,
+        to: to,
+        value: 0,
+      }),
+      () => err,
+    );
     await asyncRes;
     return asyncRes;
-  }
+  };
 
   async addLiquidity(
     chainId: number,
     router: string,
     amount: string,
-<<<<<<< HEAD
-    assetId: string = constants.AddressZero,
-  ): Promise<providers.TransactionReceipt | Error> {
-    
-    const nxtpContractAddress = getConfig().chainConfig[chainId].transactionManagerAddress;
-    const bnAmount = BigNumber.from(amount);
-    const addLiquidityData = this.txManagerInterface.encodeFunctionData("addLiquidity", [bnAmount, assetId]);
-
-    const balanceOf = async (chainId: number, assetId:string):Promise<BigNumber | Error> => {
-      const balanceOfData = this.erc20Interface.encodeFunctionData("allowance", [this.signerAddress, nxtpContractAddress]);
-      const res = await this.readTransactionWrapper(chainId, assetId, balanceOfData);
-      if(res.isErr()) {
-        console.log(`Error getting balance of ${this.signerAddress}`);
-        return new Error(res.error.message);
-      }else {
-        return BigNumber.from(res.value);
-      }
-    };
-    const routerAssetBalance = await balanceOf(chainId,assetId);
-    //if the approve balance isn't equal to the max then make it so; should we just be checking that a certain amount is approved though?
-    if(routerAssetBalance !== constants.MaxUint256){
-      const approveData = this.erc20Interface.encodeFunctionData("approve", [assetId, constants.MaxUint256]);
-      const res = await this.sendTransactionWrapper(chainId, assetId, approveData);
-      if(res.isErr()) {
-        console.log(`Error approving ${res.error.message}`);
-        return new Error(res.error.message);
-      }else {
-        console.log(`Approve successful, tx Hash: ${res.value.transactionHash}`);
-        const addLiquidityRes = await this.sendTransactionWrapper(chainId, nxtpContractAddress, addLiquidityData);
-        if(addLiquidityRes.isErr()) {
-          console.log(`Error getting balance of ${this.signerAddress}`);
-          return new Error(`arg`);
-
-        }else {
-          return addLiquidityRes.value;
-        }
-      }
-=======
     assetId: string,
   ): Promise<providers.TransactionReceipt> {
     const nxtpContractAddress = getConfig().chainConfig[chainId].transactionManagerAddress;
@@ -267,10 +239,8 @@
       return txRes;
     } catch (e) {
       throw new Error(`Add liquidity error ${JSON.stringify(e)}`);
->>>>>>> f51d1f4c
     }
     return new Error(`no idea what happened`);
-
   }
 
   async removeLiquidity(
