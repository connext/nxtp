--- conflicted
+++ resolved
@@ -135,7 +135,7 @@
             allReceiverExpired: jsonifyError(allReceiverExpired as any),
           });
         }
-        
+
         // get all sender prepared txs
         const allSenderPrepared = await sdk.request<GetSenderTransactionsQuery>((client) =>
           client.GetSenderTransactions({
@@ -425,13 +425,8 @@
     throw new ContractReaderNotAvailableForChain(chainId, { method, methodId });
   }
 
-<<<<<<< HEAD
   const routerAddress = await wallet.getAddress();
   const assetBalanceId = `${assetId.toLowerCase()}-${routerAddress.toLowerCase()}`;
   const bal = await sdk.GetAssetBalance({ assetBalanceId });
-=======
-  const assetBalanceId = `${assetId.toLowerCase()}-${wallet.address.toLowerCase()}`;
-  const bal = await sdk.request<GetAssetBalanceQuery>((client) => client.GetAssetBalance({ assetBalanceId }));
->>>>>>> d564747b
   return bal.assetBalance?.amount ? BigNumber.from(bal.assetBalance?.amount) : constants.Zero;
 };