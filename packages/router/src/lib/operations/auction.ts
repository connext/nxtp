--- conflicted
+++ resolved
@@ -42,12 +42,7 @@
     receivingAssetName: getAssetName(data.receivingAssetId, data.receivingChainId),
   });
 
-<<<<<<< HEAD
-  const { logger, config, contractReader, txService, wallet, chainData, routerAddress, isRouterContract, cache } =
-    getContext();
-=======
-  const { logger, config, contractReader, txService, wallet, chainData, routerAddress } = getContext();
->>>>>>> dfdd639d
+  const { logger, config, contractReader, txService, wallet, chainData, routerAddress, cache } = getContext();
   logger.debug("Method started", requestContext, methodContext, { data });
 
   // Validate params
