--- conflicted
+++ resolved
@@ -42,11 +42,7 @@
 ): Promise<providers.TransactionReceipt | undefined> => {
   const { requestContext, methodContext } = createLoggingContext(prepare.name, _requestContext);
 
-<<<<<<< HEAD
-  const { logger, wallet, contractWriter, contractReader, config } = getContext();
-=======
   const { logger, wallet, contractWriter, contractReader, txService, config } = getContext();
->>>>>>> 42ae2418
   logger.info("Method start", requestContext, methodContext, { invariantData, input, requestContext });
 
   // HOTFIX: add sanitation check before cancellable validation
