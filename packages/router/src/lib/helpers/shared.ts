import {
  getNtpTimeSeconds as _getNtpTimeSeconds,
  RequestContext,
  GAS_ESTIMATES,
<<<<<<< HEAD
  MethodContext,
} from "@connext/nxtp-utils";
import { BigNumber, constants } from "ethers";
import { getAddress } from "ethers/lib/utils";
=======
  getChainData,
} from "@connext/nxtp-utils";
import { BigNumber, constants, utils } from "ethers";
>>>>>>> 3c1ec948

import { getOracleContractAddress, getPriceOracleInterface } from "../../adapters/contract/contract";
import { getDeployedChainIdsForGasFee, NxtpRouterSwapPool } from "../../config";
import { getContext } from "../../router";
import { SwapValidInput } from "../entities";
import { SwapInvalid } from "../errors";

const NO_ORACLE_CHAINS = [10];

/**
 * Helper to allow easy mocking
 */
export const getNtpTimeSeconds = async () => {
  return await _getNtpTimeSeconds();
};

/**
 * Returns the mainnet equivalent of the given asset on the given chain.
 * @param assetId Address you want mainnet equivalent of
 * @param chainId Chain your asset lives on
 * @returns Address of equivalent asset on mainnet
 */
export const getMainnetEquivalent = async (assetId: string, chainId: number): Promise<string> => {
  const chainData = await getChainData();
  if (!chainData || !chainData.has(chainId.toString())) {
    throw new Error(`No chain data found for ${chainId}`);
  }
  const chain = chainData.get(chainId.toString())!;
  const equiv =
    chain.assetId[utils.getAddress(assetId)] ??
    chain.assetId[assetId.toLowerCase()] ??
    chain.assetId[assetId.toUpperCase()] ??
    chain.assetId[assetId];

  if (!equiv || !equiv.mainnetEquivalent) {
    throw new Error(`No mainnet equivalent found for ${assetId} on ${chainId}`);
  }
  return utils.getAddress(equiv.mainnetEquivalent);
};

/**
 * Returns the decimals of mainnet equivalent of the given asset on the given chain.
 * @param assetId Address you want mainnet equivalent of
 * @param chainId Chain your asset lives on
 * @returns Decimals of equivalent asset on mainnet
 */
export const getMainnetDecimals = async (assetId: string, chainId: number): Promise<number> => {
  const mainnet = await getMainnetEquivalent(assetId, chainId);

  const { txService } = getContext();
  const decimals = await txService.getDecimalsForAsset(1, mainnet);
  return decimals;
};

/**
 * Helper to calculate router gas fee in token
 *
 * @param sendingAssetId The asset address on source chain
 * @param sendingChainId The source chain Id
 * @param receivingAssetId The asset address on destination chain
 * @param receivingChainId The destination chain Id
 * @param _outputDecimals Decimal number of receiving asset
 * @param requestContext Request context instance
 */
export const calculateGasFeeInReceivingToken = async (
  sendingAssetId: string,
  sendingChainId: number,
  receivingAssetId: string,
  receivingChainId: number,
  _outputDecimals: number,
  requestContext: RequestContext,
): Promise<BigNumber> => {
  // NOTE: hardcoding in optimism to allow for fees before oracle can be
  // properly deployed
  const chaindIdsForGasFee = [...getChainIdForGasFee(), 10];

  if (!chaindIdsForGasFee.includes(sendingChainId) && !chaindIdsForGasFee.includes(receivingChainId))
    return constants.Zero;
  let totalCost = constants.Zero;
  // TODO: this is returning zero when doing a rinkeby to goerli tx. i believe this is because the oracle
  // is not configured for goerli so theres no way to translate the price to goerli
  // TODO: we can combine these into just 2 if statements and remove the repeated logic
  // calculate receiving token amount for gas fee
  // if chaindIdsForGasFee includes only sendingChainId, calculate gas fee for fulfill transactions
  // if chaindIdsForGasFee includes only receivingChainId, calculate gas fee for prepare transactions

  // NOTE: to handle optimism gas fees before oracle is deployed, use mainnet
  // oracle token pricing and optimism gas price
  const tokenPricingSendingChain = NO_ORACLE_CHAINS.includes(sendingChainId) ? 1 : sendingChainId;
  const tokenPricingReceivingChain = NO_ORACLE_CHAINS.includes(receivingChainId) ? 1 : receivingChainId;

  const tokenPricingAssetIdSendingChain = NO_ORACLE_CHAINS.includes(sendingChainId)
    ? await getMainnetEquivalent(sendingAssetId, sendingChainId)
    : sendingAssetId;
  const tokenPricingAssetIdReceivingChain = NO_ORACLE_CHAINS.includes(receivingChainId)
    ? await getMainnetEquivalent(receivingAssetId, receivingChainId)
    : receivingAssetId;
  const outputDecimals = NO_ORACLE_CHAINS.includes(receivingChainId)
    ? await getMainnetDecimals(receivingAssetId, receivingChainId)
    : _outputDecimals;

  if (chaindIdsForGasFee.includes(sendingChainId)) {
    const gasLimitForFulfill = BigNumber.from(GAS_ESTIMATES.fulfill);
    const [ethPriceInSendingChain, receivingTokenPrice, gasPriceInSendingChain] = await Promise.all([
      getTokenPrice(tokenPricingSendingChain, constants.AddressZero, requestContext),
      getTokenPrice(tokenPricingSendingChain, tokenPricingAssetIdSendingChain, requestContext),
      getGasPrice(sendingChainId, requestContext),
    ]);

    // https://community.optimism.io/docs/users/fees-2.0.html#fees-in-a-nutshell
    let l1GasInUsd = BigNumber.from(0);
    if (sendingChainId === 10) {
      const gasPriceMainnet = await getGasPrice(1, requestContext);
      l1GasInUsd = gasPriceMainnet.mul(GAS_ESTIMATES.fulfillL1).mul(ethPriceInSendingChain);
    }
    const gasAmountInUsd = gasPriceInSendingChain.mul(gasLimitForFulfill).mul(ethPriceInSendingChain).add(l1GasInUsd);
    const tokenAmountForGasFee = receivingTokenPrice.isZero()
      ? constants.Zero
      : gasAmountInUsd.div(receivingTokenPrice).div(BigNumber.from(10).pow(18 - outputDecimals));

    totalCost = totalCost.add(tokenAmountForGasFee);
  }

  if (chaindIdsForGasFee.includes(receivingChainId)) {
    const gasLimitForPrepare = BigNumber.from(GAS_ESTIMATES.prepare);
    const [ethPriceInReceivingChain, receivingTokenPrice, gasPriceInReceivingChain] = await Promise.all([
      getTokenPrice(tokenPricingReceivingChain, constants.AddressZero, requestContext),
      getTokenPrice(tokenPricingReceivingChain, tokenPricingAssetIdReceivingChain, requestContext),
      getGasPrice(receivingChainId, requestContext),
    ]);

    // https://community.optimism.io/docs/users/fees-2.0.html#fees-in-a-nutshell
    let l1GasInUsd = BigNumber.from(0);
    if (receivingChainId === 10) {
      const gasPriceMainnet = await getGasPrice(1, requestContext);
      l1GasInUsd = gasPriceMainnet.mul(GAS_ESTIMATES.prepareL1).mul(ethPriceInReceivingChain);
    }
    const gasAmountInUsd = gasPriceInReceivingChain
      .mul(gasLimitForPrepare)
      .mul(ethPriceInReceivingChain)
      .add(l1GasInUsd);
    const tokenAmountForGasFee = receivingTokenPrice.isZero()
      ? constants.Zero
      : gasAmountInUsd.div(receivingTokenPrice).div(BigNumber.from(10).pow(18 - outputDecimals));

    totalCost = totalCost.add(tokenAmountForGasFee);
  }

  // convert back to the intended decimals
  return totalCost.div(BigNumber.from(10).pow(18 - _outputDecimals));
};

/**
 * Helper to calculate router gas fee in token for meta transaction
 *
 * @param receivingAssetId The asset address on destination chain
 * @param receivingChainId The destination chain Id
 * @param outputDecimals Decimal number of receiving asset
 * @param requestContext Request context instance
 */
export const calculateGasFeeInReceivingTokenForFulfill = async (
  receivingAssetId: string,
  receivingChainId: number,
  outputDecimals: number,
  requestContext: RequestContext,
): Promise<BigNumber> => {
  const chaindIdsForGasFee = getChainIdForGasFee();

  if (!chaindIdsForGasFee.includes(receivingChainId)) return constants.Zero;
  let totalCost = constants.Zero;

  if (chaindIdsForGasFee.includes(receivingChainId)) {
    const gasLimitForFulfill = BigNumber.from(GAS_ESTIMATES.fulfill);
    const [ethPriceInReceivingChain, receivingTokenPrice, gasPriceInReceivingChain] = await Promise.all([
      getTokenPrice(receivingChainId, constants.AddressZero, requestContext),
      getTokenPrice(receivingChainId, receivingAssetId, requestContext),
      getGasPrice(receivingChainId, requestContext),
    ]);

    const gasAmountInUsd = gasPriceInReceivingChain.mul(gasLimitForFulfill).mul(ethPriceInReceivingChain);
    const tokenAmountForGasFee = receivingTokenPrice.isZero()
      ? constants.Zero
      : gasAmountInUsd.div(receivingTokenPrice).div(BigNumber.from(10).pow(18 - outputDecimals));

    totalCost = totalCost.add(tokenAmountForGasFee);
  }

  return totalCost;
};

/**
 * Gets token price in usd from price oracle
 *
 * @param chainId The network identifier
 * @param assetId The asset address to get price for
 */
export const getTokenPrice = async (
  chainId: number,
  assetId: string,
  requestContext: RequestContext,
): Promise<BigNumber> => {
  const { txService } = getContext();
  const oracleContractAddress = getOracleContractAddress(chainId, requestContext);
  const encodedTokenPriceData = getPriceOracleInterface().encodeFunctionData("getTokenPrice", [assetId]);
  const tokenPrice = await txService.readTx({ chainId, to: oracleContractAddress, data: encodedTokenPriceData });
  return BigNumber.from(tokenPrice);
};

/**
 * Gets gas price in usd
 *
 * @param chainId The network identifier
 * @param requestContext Request context
 * @returns Gas price
 */
export const getGasPrice = async (chainId: number, requestContext: RequestContext): Promise<BigNumber> => {
  const { txService } = getContext();
  const gasPrice = await txService.getGasPrice(chainId, requestContext);
  return gasPrice;
};

/**
 * Gets chain ids to take fee from
 */
export const getChainIdForGasFee = (): number[] => {
  return getDeployedChainIdsForGasFee();
};

/**
 * Gets decimals of asset.
 */
export const getDecimalsForAsset = async (chainId: number, assetId: string): Promise<number> => {
  const { chainData, txService } = getContext();
  let decimals = chainData.get(chainId.toString())?.assetId[assetId]?.decimals;
  if (!decimals) {
    decimals = await txService.getDecimalsForAsset(chainId, assetId);
  }
  return decimals;
};

/**
 * Gets sendingChainIdx, receivingChainIdx and swapPoolIdx
 *
 * @returns {sendingChainIdx: number, receivingChainIdx: number, swapPoolIdx: number}
 */
export const getSwapIdxList = (
  sendingChainId: number,
  sendingAssetId: string,
  receivingChainId: number,
  receivingAssetId: string,
  requestContext: RequestContext,
  methodContext: MethodContext,
): SwapValidInput => {
  const { config } = getContext();

  let sendingChainIdx: number = -1;
  let receivingChainIdx: number = -1;
  let swapPoolIdx: number = -1;
  const allowedSwap = config.swapPools.find((pool, index) => {
    const existSwap =
      pool.assets.find((a) => getAddress(a.assetId) === getAddress(sendingAssetId) && a.chainId === sendingChainId) &&
      pool.assets.find((a) => getAddress(a.assetId) === getAddress(receivingAssetId) && a.chainId === receivingChainId);

    if (existSwap) {
      sendingChainIdx = pool.assets.findIndex(
        (a) => getAddress(a.assetId) === getAddress(sendingAssetId) && a.chainId === sendingChainId,
      );

      receivingChainIdx = pool.assets.findIndex(
        (a) => getAddress(a.assetId) === getAddress(receivingAssetId) && a.chainId === receivingChainId,
      );
      swapPoolIdx = index;
    }

    return existSwap;
  });
  if (!allowedSwap || sendingChainIdx == -1 || receivingChainIdx == -1 || swapPoolIdx == -1) {
    throw new SwapInvalid(sendingChainId, sendingAssetId, receivingChainId, receivingAssetId, {
      methodContext,
      requestContext,
      sendingChainIdx,
      receivingChainIdx,
      swapPoolIdx,
    });
  }

  return {
    sendingChainIdx,
    receivingChainIdx,
    swapPoolIdx,
  };
};

/**
 * Gets router balances from swap pool for each chain.
 *
 * @param swapPool - The swap pool config of router
 * @param pendingLiquidityMap - The sendingChain funds locked in `prepare` transactions
 */
export const getRouterBalancesFromSwapPool = async (
  swapPool: NxtpRouterSwapPool,
  pendingLiquidityMap: Map<number, BigNumber>,
): Promise<BigNumber[]> => {
  const { contractReader, config } = getContext();
  const routerBalancesInEther = await Promise.all(
    swapPool.assets.map(async (asset) => {
      const assetLiquidity = await contractReader.getAssetBalance(asset.assetId, asset.chainId);
      let assetDecimals = await getDecimalsForAsset(asset.chainId, asset.assetId);
      let poolWeight = config.chainConfig[asset.chainId].weight;
      // convert asset liquidity into 18 decimal value.
      const assetBalanceFromSubgraph = assetLiquidity.mul(BigNumber.from(10).pow(18 - assetDecimals));
      let pendingBalance = pendingLiquidityMap.get(asset.chainId);
      if (!pendingBalance) {
        pendingBalance = BigNumber.from(0);
      }

      // multiply pool weight
      const res = assetBalanceFromSubgraph.add(pendingBalance).mul(BigNumber.from(poolWeight));
      return res;
    }),
  );

  return routerBalancesInEther;
};<|MERGE_RESOLUTION|>--- conflicted
+++ resolved
@@ -1,17 +1,11 @@
 import {
   getNtpTimeSeconds as _getNtpTimeSeconds,
   RequestContext,
+  MethodContext,
   GAS_ESTIMATES,
-<<<<<<< HEAD
-  MethodContext,
-} from "@connext/nxtp-utils";
-import { BigNumber, constants } from "ethers";
-import { getAddress } from "ethers/lib/utils";
-=======
   getChainData,
 } from "@connext/nxtp-utils";
 import { BigNumber, constants, utils } from "ethers";
->>>>>>> 3c1ec948
 
 import { getOracleContractAddress, getPriceOracleInterface } from "../../adapters/contract/contract";
 import { getDeployedChainIdsForGasFee, NxtpRouterSwapPool } from "../../config";
@@ -272,16 +266,20 @@
   let swapPoolIdx: number = -1;
   const allowedSwap = config.swapPools.find((pool, index) => {
     const existSwap =
-      pool.assets.find((a) => getAddress(a.assetId) === getAddress(sendingAssetId) && a.chainId === sendingChainId) &&
-      pool.assets.find((a) => getAddress(a.assetId) === getAddress(receivingAssetId) && a.chainId === receivingChainId);
+      pool.assets.find(
+        (a) => utils.getAddress(a.assetId) === utils.getAddress(sendingAssetId) && a.chainId === sendingChainId,
+      ) &&
+      pool.assets.find(
+        (a) => utils.getAddress(a.assetId) === utils.getAddress(receivingAssetId) && a.chainId === receivingChainId,
+      );
 
     if (existSwap) {
       sendingChainIdx = pool.assets.findIndex(
-        (a) => getAddress(a.assetId) === getAddress(sendingAssetId) && a.chainId === sendingChainId,
+        (a) => utils.getAddress(a.assetId) === utils.getAddress(sendingAssetId) && a.chainId === sendingChainId,
       );
 
       receivingChainIdx = pool.assets.findIndex(
-        (a) => getAddress(a.assetId) === getAddress(receivingAssetId) && a.chainId === receivingChainId,
+        (a) => utils.getAddress(a.assetId) === utils.getAddress(receivingAssetId) && a.chainId === receivingChainId,
       );
       swapPoolIdx = index;
     }
