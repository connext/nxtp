--- conflicted
+++ resolved
@@ -1,24 +1,12 @@
 import {
   getNtpTimeSeconds as _getNtpTimeSeconds,
   RequestContext,
-<<<<<<< HEAD
-  GAS_ESTIMATES,
-  createLoggingContext,
   multicall as _multicall,
   Call,
 } from "@connext/nxtp-utils";
 import { getAddress } from "ethers/lib/utils";
-import { BigNumber, constants, utils } from "ethers";
-=======
-  getChainData,
-  multicall as _multicall,
-  Call,
-} from "@connext/nxtp-utils";
 import { BigNumber, utils } from "ethers";
->>>>>>> 21e63604
 
-import { cachedPriceMap } from "../../bindings/prices";
-import { getDeployedChainIdsForGasFee } from "../../config";
 import { getContext } from "../../router";
 
 /**
@@ -91,30 +79,6 @@
   requestContext: RequestContext,
 ): Promise<BigNumber> => {
   const { txService } = getContext();
-  return txService.calculateGasFeeInReceivingToken(
-    sendingChainId,
-    sendingAssetId,
-    receivingChainId,
-    receivingAssetId,
-    outputDecimals,
-<<<<<<< HEAD
-  });
-
-  const chaindIdsForGasFee = getChainIdForGasFee();
-
-  if (!chaindIdsForGasFee.includes(sendingChainId) && !chaindIdsForGasFee.includes(receivingChainId))
-    return constants.Zero;
-  let totalCost = constants.Zero;
-  // TODO: this is returning zero when doing a rinkeby to goerli tx. i believe this is because the oracle
-  // is not configured for goerli so theres no way to translate the price to goerli
-  // TODO: we can combine these into just 2 if statements and remove the repeated logic
-  // calculate receiving token amount for gas fee
-  // if chaindIdsForGasFee includes only sendingChainId, calculate gas fee for fulfill transactions
-  // if chaindIdsForGasFee includes only receivingChainId, calculate gas fee for prepare transactions
-
-  // NOTE: to handle optimism gas fees before oracle is deployed, use mainnet
-  // oracle token pricing and optimism gas price
-
   const sendingAssetIdOnMainnet = await getMainnetEquivalent(sendingAssetId, sendingChainId);
   const tokenPricingSendingChain = sendingAssetIdOnMainnet ? 1 : sendingChainId;
   const tokenPricingAssetIdSendingChain = sendingAssetIdOnMainnet ? sendingAssetIdOnMainnet : sendingAssetId;
@@ -123,81 +87,16 @@
   const tokenPricingReceivingChain = receivingAssetIdOnMainnet ? 1 : receivingChainId;
   const tokenPricingAssetIdReceivingChain = receivingAssetIdOnMainnet ? receivingAssetIdOnMainnet : receivingAssetId;
 
-  logger.info("Getting token prices", requestContext, methodContext, {
+  return txService.calculateGasFeeInReceivingToken(
     tokenPricingSendingChain,
+    sendingChainId,
+    tokenPricingAssetIdSendingChain,
     tokenPricingReceivingChain,
-    tokenPricingAssetIdSendingChain,
+    receivingChainId,
     tokenPricingAssetIdReceivingChain,
     outputDecimals,
-  });
-  if (chaindIdsForGasFee.includes(sendingChainId)) {
-    const gasLimitForFulfill = BigNumber.from(GAS_ESTIMATES.fulfill);
-    const [ethPriceInSendingChain, receivingTokenPrice, gasPriceInSendingChain] = await Promise.all([
-      getTokenPrice(tokenPricingSendingChain, constants.AddressZero, requestContext),
-      getTokenPrice(tokenPricingSendingChain, tokenPricingAssetIdSendingChain, requestContext),
-      getGasPrice(sendingChainId, requestContext),
-    ]);
-
-    // https://community.optimism.io/docs/users/fees-2.0.html#fees-in-a-nutshell
-    let l1GasInUsd = BigNumber.from(0);
-    if (sendingChainId === 10) {
-      const gasPriceMainnet = await getGasPrice(1, requestContext);
-      l1GasInUsd = gasPriceMainnet.mul(GAS_ESTIMATES.fulfillL1).mul(ethPriceInSendingChain);
-    }
-    const gasAmountInUsd = gasPriceInSendingChain.mul(gasLimitForFulfill).mul(ethPriceInSendingChain).add(l1GasInUsd);
-    const tokenAmountForGasFee = receivingTokenPrice.isZero()
-      ? constants.Zero
-      : gasAmountInUsd.div(receivingTokenPrice).div(BigNumber.from(10).pow(18 - outputDecimals));
-
-    totalCost = totalCost.add(tokenAmountForGasFee);
-    logger.info("Calculated cost on sending chain", requestContext, methodContext, {
-      totalCost: totalCost.toString(),
-      l1GasInUsd: l1GasInUsd.toString(),
-      ethPriceInSendingChain: ethPriceInSendingChain.toString(),
-      receivingTokenPrice: receivingTokenPrice.toString(),
-      gasPriceInSendingChain: gasPriceInSendingChain.toString(),
-    });
-  }
-
-  if (chaindIdsForGasFee.includes(receivingChainId)) {
-    const gasLimitForPrepare = BigNumber.from(GAS_ESTIMATES.prepare);
-    const [ethPriceInReceivingChain, receivingTokenPrice, gasPriceInReceivingChain] = await Promise.all([
-      getTokenPrice(tokenPricingReceivingChain, constants.AddressZero, requestContext),
-      getTokenPrice(tokenPricingReceivingChain, tokenPricingAssetIdReceivingChain, requestContext),
-      getGasPrice(receivingChainId, requestContext),
-    ]);
-
-    // https://community.optimism.io/docs/users/fees-2.0.html#fees-in-a-nutshell
-    let l1GasInUsd = BigNumber.from(0);
-    if (receivingChainId === 10) {
-      const gasPriceMainnet = await getGasPrice(1, requestContext);
-      l1GasInUsd = gasPriceMainnet.mul(GAS_ESTIMATES.prepareL1).mul(ethPriceInReceivingChain);
-    }
-    const gasAmountInUsd = gasPriceInReceivingChain
-      .mul(gasLimitForPrepare)
-      .mul(ethPriceInReceivingChain)
-      .add(l1GasInUsd);
-    const tokenAmountForGasFee = receivingTokenPrice.isZero()
-      ? constants.Zero
-      : gasAmountInUsd.div(receivingTokenPrice).div(BigNumber.from(10).pow(18 - outputDecimals));
-
-    totalCost = totalCost.add(tokenAmountForGasFee);
-    logger.info("Calculated cost on receiving chain", requestContext, methodContext, {
-      totalCost: totalCost.toString(),
-      tokenAmountForGasFee: tokenAmountForGasFee.toString(),
-      l1GasInUsd: l1GasInUsd.toString(),
-      ethPriceInSendingChain: ethPriceInReceivingChain.toString(),
-      receivingTokenPrice: receivingTokenPrice.toString(),
-      gasPriceInSendingChain: gasPriceInReceivingChain.toString(),
-    });
-  }
-
-  // convert back to the intended decimals
-  return totalCost;
-=======
     requestContext,
   );
->>>>>>> 21e63604
 };
 
 /**
@@ -215,117 +114,27 @@
   requestContext: RequestContext,
 ): Promise<BigNumber> => {
   const { txService } = getContext();
-  return txService.calculateGasFeeInReceivingTokenForFulfill(
-    receivingChainId,
-    receivingAssetId,
-    outputDecimals,
-<<<<<<< HEAD
-  });
-  const chaindIdsForGasFee = getChainIdForGasFee();
-
-  if (!chaindIdsForGasFee.includes(receivingChainId)) return constants.Zero;
-  let totalCost = constants.Zero;
 
   const receivingAssetIdOnMainnet = await getMainnetEquivalent(receivingAssetId, receivingChainId);
   const tokenPricingReceivingChain = receivingAssetIdOnMainnet ? 1 : receivingChainId;
   const tokenPricingAssetIdReceivingChain = receivingAssetIdOnMainnet ? receivingAssetIdOnMainnet : receivingAssetId;
 
-  if (chaindIdsForGasFee.includes(receivingChainId)) {
-    const gasLimitForFulfill = BigNumber.from(GAS_ESTIMATES.fulfill);
-    const [ethPriceInReceivingChain, receivingTokenPrice, gasPriceInReceivingChain] = await Promise.all([
-      getTokenPrice(tokenPricingReceivingChain, constants.AddressZero, requestContext),
-      getTokenPrice(tokenPricingReceivingChain, tokenPricingAssetIdReceivingChain, requestContext),
-      getGasPrice(receivingChainId, requestContext),
-    ]);
-
-    // https://community.optimism.io/docs/users/fees-2.0.html#fees-in-a-nutshell
-    let l1GasInUsd = BigNumber.from(0);
-    if (receivingChainId === 10) {
-      const gasPriceMainnet = await getGasPrice(1, requestContext);
-      l1GasInUsd = gasPriceMainnet.mul(GAS_ESTIMATES.prepareL1).mul(ethPriceInReceivingChain);
-    }
-
-    const gasAmountInUsd = gasPriceInReceivingChain
-      .mul(gasLimitForFulfill)
-      .mul(ethPriceInReceivingChain)
-      .add(l1GasInUsd);
-    const tokenAmountForGasFee = receivingTokenPrice.isZero()
-      ? constants.Zero
-      : gasAmountInUsd.div(receivingTokenPrice).div(BigNumber.from(10).pow(18 - outputDecimals));
-
-    logger.info("Calculated cost on receiving chain for fulfill", requestContext, methodContext, {
-      totalCost: totalCost.toString(),
-      tokenAmountForGasFee: tokenAmountForGasFee.toString(),
-      l1GasInUsd: l1GasInUsd.toString(),
-      ethPriceInReceivingChain: ethPriceInReceivingChain.toString(),
-      receivingTokenPrice: receivingTokenPrice.toString(),
-      gasPriceInReceivingChain: gasPriceInReceivingChain.toString(),
-    });
-
-    totalCost = totalCost.add(tokenAmountForGasFee);
-  }
-
-  return totalCost;
-=======
+  return txService.calculateGasFeeInReceivingTokenForFulfill(
+    tokenPricingReceivingChain,
+    receivingChainId,
+    tokenPricingAssetIdReceivingChain,
+    outputDecimals,
     requestContext,
   );
->>>>>>> 21e63604
-};
-
-/**
- * Gets token price in usd from cache first. If its not cached, gets price from price oracle.
- *
- * @param chainId The network identifier
- * @param assetId The asset address to get price for
- */
-export const getTokenPrice = async (
-  chainId: number,
-  assetId: string,
-  requestContext: RequestContext,
-): Promise<BigNumber> => {
-  const cachedPriceKey = chainId.toString().concat("-").concat(assetId);
-  const cachedTokenPrice = cachedPriceMap.get(cachedPriceKey);
-  const curTimeInSecs = await getNtpTimeSeconds();
-
-  // If it's been less than a minute since we retrieved token price, send the last update in token price.
-  if (cachedTokenPrice && cachedTokenPrice.timestamp <= curTimeInSecs + 60) {
-    return cachedTokenPrice.price;
-  }
-
-  // Gets token price from onchain.
-  const tokenPrice = await getTokenPriceFromOnChain(chainId, assetId, requestContext);
-  cachedPriceMap.set(cachedPriceKey, { timestamp: curTimeInSecs, price: tokenPrice });
-
-  return tokenPrice;
 };
 
 export const getTokenPriceFromOnChain = async (
   chainId: number,
   assetId: string,
-  requestContext: RequestContext,
+  requestContext?: RequestContext,
 ): Promise<BigNumber> => {
   const { txService } = getContext();
-  return txService.getTokenPrice(chainId, assetId, requestContext);
-};
-
-/**
- * Gets gas price in usd
- *
- * @param chainId The network identifier
- * @param requestContext Request context
- * @returns Gas price
- */
-export const getGasPrice = async (chainId: number, requestContext: RequestContext): Promise<BigNumber> => {
-  const { txService } = getContext();
-  const gasPrice = await txService.getGasPrice(chainId, requestContext);
-  return gasPrice;
-};
-
-/**
- * Gets chain ids to take fee from
- */
-export const getChainIdForGasFee = (): number[] => {
-  return getDeployedChainIdsForGasFee();
+  return txService.getTokenPriceFromOnChain(chainId, assetId, requestContext);
 };
 
 /**
