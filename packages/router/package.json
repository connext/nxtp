{
  "name": "@connext/nxtp-router",
<<<<<<< HEAD
  "version": "0.0.64",
=======
  "version": "0.0.65",
>>>>>>> ec1d5ab7
  "description": "",
  "main": "dist/index.js",
  "types": "dist/index.d.ts",
  "files": [
    "dist/**/*",
    "src/**/*"
  ],
  "scripts": {
    "dev": "yarn build && concurrently -i -k -n 'app,tsc' -c 'green,cyan' 'nodemon' 'yarn build --watch --preserveWatchOutput'",
    "start": "node --enable-source-maps dist/index.js'",
    "lint": "eslint ./src --ext .ts --env node",
    "test": "nyc ts-mocha --require 'test/globalTestHook.ts' --check-leaks --exit --timeout 60000 'test/**/*.spec.ts'",
    "test-auction": "nyc ts-mocha --require 'test/globalTestHook.ts' --check-leaks --exit --timeout 60000 'test/lib/operations/auction.spec.ts'",
    "clean": "rimraf ./dist ./tsconfig.tsBuildInfo",
    "build": "tsc --build ./tsconfig.build.json",
    "verify": "yarn test && yarn clean && yarn build && yarn lint --max-warnings 0",
    "purge": "yarn clean && rimraf ./coverage ./node_modules",
    "tsp": "yarn run tsp:root \"$@\" --cwd $(pwd)",
    "codegen": "graphql-codegen"
  },
  "nodemonConfig": {
    "exec": "node --enable-source-maps ./dist/index.js | pino-pretty",
    "delay": "500",
    "ext": "js,json",
    "watch": [
      ".env",
      "./dist",
      "../@connext/nxtp-txservice/dist",
      "../@connext/nxtp-contracts/dist",
      "../@connext/nxtp-utils/dist"
    ]
  },
  "eslintIgnore": [
    "graphqlsdk.ts"
  ],
  "author": "Connext",
  "license": "ISC",
  "dependencies": {
    "@connext/nxtp-contracts": "workspace:*",
    "@connext/nxtp-txservice": "workspace:*",
    "@connext/nxtp-utils": "workspace:*",
    "@sinclair/typebox": "^0.20.4",
    "@typescript-eslint/eslint-plugin": "^4.29.2",
    "adv": "^0.1.5",
    "ajv": "^8.6.2",
    "ajv-formats": "^2.1.1",
    "dotenv": "^10.0.0",
    "ethers": "^5.4.6",
    "evt": "^1.10.1",
    "fastify": "^3.20.2",
    "graphql": "^15.5.1",
    "graphql-request": "^3.5.0",
    "graphql-tag": "^2.12.5",
    "pino": "^6.13.0",
    "prom-client": "13.2.0"
  },
  "devDependencies": {
    "@graphql-codegen/cli": "^2.0.1",
    "@graphql-codegen/typescript": "^2.0.0",
    "@graphql-codegen/typescript-graphql-request": "^4.0.0",
    "@graphql-codegen/typescript-operations": "^2.0.1",
    "@types/chai": "^4.2.21",
    "@types/chai-as-promised": "^7.1.4",
    "@types/chai-subset": "^1.3.3",
    "@types/mocha": "^9.0.0",
    "@types/pino": "^6.3.11",
    "@types/sinon": "^10.0.2",
    "chai": "^4.3.4",
    "chai-as-promised": "^7.1.1",
    "chai-subset": "^1.6.0",
    "concurrently": "^6.2.1",
    "eslint": "^7.32.0",
    "mocha": "^9.0.3",
    "nodemon": "^2.0.12",
    "nyc": "^15.1.0",
    "pino-pretty": "^5.1.3",
    "rimraf": "^3.0.2",
    "sinclair": "^0.2.0",
    "sinon": "^11.1.2",
    "ts-mocha": "^8.0.0",
    "ts-node": "^10.2.0",
    "tslib": "^2.3.1",
    "typescript": "^4.3.5"
  },
  "gitHead": "937a7cde93e6ac1e151c6374f48adf83d3fa4ec6"
}<|MERGE_RESOLUTION|>--- conflicted
+++ resolved
@@ -1,10 +1,6 @@
 {
   "name": "@connext/nxtp-router",
-<<<<<<< HEAD
-  "version": "0.0.64",
-=======
   "version": "0.0.65",
->>>>>>> ec1d5ab7
   "description": "",
   "main": "dist/index.js",
   "types": "dist/index.d.ts",
