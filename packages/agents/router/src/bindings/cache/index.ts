--- conflicted
+++ resolved
@@ -46,44 +46,6 @@
     }
 
     // Check the transfer status and update if it gets executed or reconciled on the destination domain
-<<<<<<< HEAD
-    if (pendingTransfers.length > 0) {
-      const confirmedTransfers: XTransfer[] = await subgraph.getDestinationTransfers(pendingTransfers);
-      if (confirmedTransfers.length > 0) await cache.transfers.storeTransfers(confirmedTransfers);
-      const confirmedTxIds = confirmedTransfers.map((confirmedTransfer) => confirmedTransfer.transferId);
-      pending = pending.filter((txid) => !confirmedTxIds.includes(txid));
-    }
-
-    for (const transferId of pending) {
-      // Retrieve the transfer data.
-      const transfer: XTransfer | undefined = await cache.transfers.getTransfer(transferId);
-      if (!transfer) {
-        // Sanity check: transfer should exist. This shouldn't happen unless the cache was manipulated outside of
-        // the context of this application.
-        logger.warn(
-          "Error retrieving pending transfer from cache : transfer not found!",
-          requestContext,
-          methodContext,
-          {
-            domain,
-            transferId,
-          },
-        );
-        continue;
-      } else if (!transfer.origin.xcall) {
-        // Sanity check: this transfer should never have been labeled as pending.
-        logger.warn(
-          "Error retrieving pending transfer from cache : XCall not defined!",
-          requestContext,
-          methodContext,
-          {
-            domain,
-            transfer,
-          },
-        );
-        continue;
-      } else if (transfer.destination.execute?.transactionHash || transfer.destination.reconcile?.transactionHash) {
-=======
     const confirmedTransfers: XTransfer[] = await subgraph.getDestinationTransfers(pendingTransfers);
     if (confirmedTransfers.length > 0) await cache.transfers.storeTransfers(confirmedTransfers);
 
@@ -98,7 +60,6 @@
 
     for (const transfer of pendingTransfers) {
       if (transfer.destination) {
->>>>>>> f316c1e2
         // Transfer has already been processed, so skip it. This is possible if the transfer was just retrieved asynchronously
         // via subgraph polling in a separate thread.
         continue;
@@ -121,11 +82,7 @@
           } else {
             logger.error("Error executing transfer", requestContext, methodContext, jsonifyError(error as Error), {
               domain,
-<<<<<<< HEAD
-              transferId,
-=======
               transferId: transfer.transferId,
->>>>>>> f316c1e2
               xcall: transfer.origin.xcall,
             });
           }
