import {
  Bid,
  createLoggingContext,
  DEFAULT_ROUTER_FEE,
  ajv,
  XTransferSchema,
  OriginTransfer,
} from "@connext/nxtp-utils";

import { MissingXCall, NomadHomeBlacklisted, NotEnoughAmount, ParamsInvalid } from "../errors";
import { getHelpers } from "../helpers";
import { getContext } from "../../router";
 
import { NomadContext } from "@nomad-xyz/sdk";
import { BridgeContext } from "@nomad-xyz/sdk-bridge";
import * as nomadConfig from "@nomad-xyz/configuration";

// fee percentage paid to relayer. need to be updated later
export const RELAYER_FEE_PERCENTAGE = "1"; //  1%
//staging or prod
const env_type = 'staging';



/**
 * Router creates a new bid and sends it to auctioneer.
 *
 * @param params - The crosschain xcall params.
 */
export const execute = async (params: OriginTransfer): Promise<void> => {
  const { requestContext, methodContext } = createLoggingContext(execute.name);

  const {
    logger,
    adapters: { wallet, subgraph, txservice },
    routerAddress,
  } = getContext();
  const {
    auctions: { sendBid },
    shared: { getDestinationLocalAsset, signRouterPathPayload },
  } = getHelpers();

  logger.debug("Method start", requestContext, methodContext, { params });

  // Validate Input schema
  const validateInput = ajv.compile(XTransferSchema);
  const validInput = validateInput(params);
  if (!validInput) {
    const msg = validateInput.errors?.map((err: any) => `${err.instancePath} - ${err.message}`).join(",");
    throw new ParamsInvalid({
      paramsError: msg,
      params,
    });
  }

  const {
    originDomain,
    destinationDomain,
    origin,
    transferId,
    xparams: { callData, to, forceSlow },
  } = params;

  if (forceSlow) {
    logger.debug("Opt for slow path", requestContext, methodContext, { transferId });
    return;
  }

  if (!origin) {
    throw new MissingXCall({ requestContext, methodContext });
  }

  const executeLocalAsset = await getDestinationLocalAsset(
    originDomain,
    origin.assets.bridged.asset,
    destinationDomain,
  );
  logger.debug("Got local asset", requestContext, methodContext, { executeLocalAsset });

  const receivingAmount = origin.assets.bridged.amount;

  // TODO: We should make a list of signatures that reflect which auction rounds we want to bid on,
  // based on a calculation of which rounds we can afford to bid on. For now, this is hardcoded to bid
  // only on the first auction round.
  // Produce the router path signatures for each auction round we want to bid on.
  const signatures = {
    "1": await signRouterPathPayload(transferId, "1", wallet),
  };

  logger.debug("Signed payloads", requestContext, methodContext, {
    rounds: Object.keys(signatures),
    // Sanitized with ellipsis.
    sigs: Object.values(signatures).map((s) => s.slice(0, 6) + ".."),
  });

  // sanity check
  const balance = await subgraph.getAssetBalance(destinationDomain, routerAddress, executeLocalAsset);
  if (balance.lt(receivingAmount)) {
    throw new NotEnoughAmount({
      balance: balance.toString(),
      receivingAmount: receivingAmount.toString(),
      executeLocalAsset,
      routerAddress,
      destinationDomain: destinationDomain,
      requestContext,
      methodContext,
    });
  }

<<<<<<< HEAD

  const context = BridgeContext.fromNomadContext(new NomadContext(nomadConfig.getBuiltin(env_type)));
  //todo: look for higher level import of this class
  //push them to blacklist if not there already
  await context.checkHomes([originDomain, destinationDomain]);

  //get blacklist
  const blacklist = context.blacklist();

  //determine if origin or destintion aren't connected to nomad
  const originBlacklisted = blacklist.has(Number(originDomain))
  const destinationBlacklisted = blacklist.has(Number(destinationDomain));

  if (originBlacklisted || destinationBlacklisted) {
    throw new NomadHomeBlacklisted({
      originDomainBlacklisted: originBlacklisted,
      destinationBlacklisted: destinationBlacklisted
    })
=======
  if (callData !== "0x") {
    const code = await txservice.getCode(+destinationDomain, to);
    if (code === "0x") {
      throw new CallDataForNonContract({ transferId, destinationDomain, to, callData, requestContext, methodContext });
    }
>>>>>>> 21ba8ae0
  }

  logger.debug("Sanity checks passed", requestContext, methodContext, { liquidity: balance.toString() });

  const fee = DEFAULT_ROUTER_FEE;
  const bid: Bid = {
    transferId,
    origin: originDomain,
    router: routerAddress.toLowerCase(),
    fee,
    signatures,
  };

  await sendBid(bid, requestContext);
};<|MERGE_RESOLUTION|>--- conflicted
+++ resolved
@@ -107,32 +107,11 @@
     });
   }
 
-<<<<<<< HEAD
-
-  const context = BridgeContext.fromNomadContext(new NomadContext(nomadConfig.getBuiltin(env_type)));
-  //todo: look for higher level import of this class
-  //push them to blacklist if not there already
-  await context.checkHomes([originDomain, destinationDomain]);
-
-  //get blacklist
-  const blacklist = context.blacklist();
-
-  //determine if origin or destintion aren't connected to nomad
-  const originBlacklisted = blacklist.has(Number(originDomain))
-  const destinationBlacklisted = blacklist.has(Number(destinationDomain));
-
-  if (originBlacklisted || destinationBlacklisted) {
-    throw new NomadHomeBlacklisted({
-      originDomainBlacklisted: originBlacklisted,
-      destinationBlacklisted: destinationBlacklisted
-    })
-=======
   if (callData !== "0x") {
     const code = await txservice.getCode(+destinationDomain, to);
     if (code === "0x") {
       throw new CallDataForNonContract({ transferId, destinationDomain, to, callData, requestContext, methodContext });
     }
->>>>>>> 21ba8ae0
   }
 
   logger.debug("Sanity checks passed", requestContext, methodContext, { liquidity: balance.toString() });
