--- conflicted
+++ resolved
@@ -4,12 +4,9 @@
 import { CallDataForNonContract, MissingXCall, NotEnoughAmount, ParamsInvalid } from "../errors";
 import { getHelpers } from "../helpers";
 import { getContext } from "../../router";
-<<<<<<< HEAD
 import { getAuctionAmount } from "../helpers/auctions";
-=======
 // @ts-ignore
 import { version } from "../../../package.json";
->>>>>>> e9a99435
 
 // fee percentage paid to relayer. need to be updated later
 export const RELAYER_FEE_PERCENTAGE = "1"; //  1%
