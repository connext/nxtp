--- conflicted
+++ resolved
@@ -166,12 +166,8 @@
       recovery: params.recovery || params.to,
       forceSlow: params.forceSlow || false,
       receiveLocal: params.receiveLocal || false,
-<<<<<<< HEAD
-      relayerFee: params.relayerFee || "0",
+      relayerFee: relayerFee!,
       agent: params.agent || constants.AddressZero,
-=======
-      relayerFee: relayerFee,
->>>>>>> 43e297a5
     };
     const ConnextContractAddress = this.config.chains[originDomain].deployments!.connext;
 
