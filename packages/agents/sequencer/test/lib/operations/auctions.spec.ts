--- conflicted
+++ resolved
@@ -137,14 +137,7 @@
       const transfer: XTransfer = mock.entity.xtransfer();
       getTransferStub.resolves({
         ...transfer,
-<<<<<<< HEAD
-        origin: {
-          ...transfer.origin,
-          xcall: undefined,
-        },
-=======
         origin: undefined,
->>>>>>> f316c1e2
       });
       (ctxMock.adapters.subgraph.getOriginTransfer as SinonStub).resolves(undefined);
       const bid: Bid = mock.entity.bid();
@@ -282,14 +275,7 @@
       const transfer: XTransfer = mock.entity.xtransfer();
       getTransferStub.resolves({
         ...transfer,
-<<<<<<< HEAD
-        origin: {
-          ...transfer.origin,
-          xcall: undefined,
-        },
-=======
         origin: undefined,
->>>>>>> f316c1e2
       });
 
       await executeAuctions(requestContext);
@@ -382,25 +368,15 @@
       // Should update beforehand since the getLiquidity cache stub returned undefined.
       expect(setLiquidityStub.getCall(0).args).to.be.deep.eq([
         router,
-<<<<<<< HEAD
-        transfer.destination.domain,
-        transfer.origin.assets.bridgedAsset,
-=======
         transfer.destinationDomain,
         transfer.origin.assets.bridged.asset,
->>>>>>> f316c1e2
         routerFunds,
       ]);
       // Should update to reflect new "theoretical amount".
       expect(setLiquidityStub.getCall(1).args).to.be.deep.eq([
         router,
-<<<<<<< HEAD
-        transfer.destination.domain,
-        transfer.origin.assets.bridgedAsset,
-=======
         transfer.destinationDomain,
         transfer.origin.assets.bridged.asset,
->>>>>>> f316c1e2
         expectedRouterFunds,
       ]);
 
