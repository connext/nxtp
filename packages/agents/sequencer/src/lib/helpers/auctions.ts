--- conflicted
+++ resolved
@@ -7,11 +7,7 @@
     adapters: { contracts },
   } = getContext();
   // Sanity check.
-<<<<<<< HEAD
-  if (!transfer.origin.xcall) {
-=======
   if (!transfer.origin.xcall || !transfer.origin.assets) {
->>>>>>> 3640312d
     throw new Error("XTransfer provided did not have XCall present!");
   }
 
@@ -26,15 +22,9 @@
     local,
     routers: bids.map((b) => b.router),
     routerSignatures: bids.map((b) => b.signatures[bids.length.toString()]),
-<<<<<<< HEAD
-    amount: transfer.origin.assets!.bridgedAmount,
-    nonce: transfer.nonce,
-    originSender: transfer.origin.xcall!.caller,
-=======
     amount: transfer.origin.assets.bridgedAmount,
     nonce: transfer.nonce,
     originSender: transfer.origin.xcall.caller,
->>>>>>> 3640312d
   };
   return contracts.connext.encodeFunctionData("execute", [args]);
 };
