import { BigNumber, constants } from "ethers";
import {
  Bid,
  BidSchema,
  RequestContext,
  createLoggingContext,
  ajv,
  AuctionStatus,
  getNtpTimeSeconds,
  Auction,
  jsonifyError,
  OriginTransfer,
} from "@connext/nxtp-utils";

import { AuctionExpired, MissingXCall, ParamsInvalid } from "../errors";
import { getContext } from "../../sequencer";
import { getHelpers } from "../helpers";

import { getOperations } from ".";

export const storeBid = async (bid: Bid, _requestContext: RequestContext): Promise<void> => {
  const {
    logger,
    adapters: { cache, subgraph },
  } = getContext();
  const { requestContext, methodContext } = createLoggingContext(storeBid.name, _requestContext);
  logger.debug(`Method start: ${storeBid.name}`, requestContext, methodContext, { bid });

  const { transferId, origin } = bid;

  // Validate Input schema
  const validateInput = ajv.compile(BidSchema);
  const validInput = validateInput(bid);
  if (!validInput) {
    const msg = validateInput.errors?.map((err: any) => `${err.instancePath} - ${err.message}`).join(",");
    throw new ParamsInvalid({
      paramsError: msg,
      bid,
    });
  }

  // Ensure that the auction for this transfer hasn't expired.
  const status = await cache.auctions.getStatus(transferId);
  if (status !== AuctionStatus.None && status !== AuctionStatus.Queued) {
    throw new AuctionExpired(status, {
      transferId,
      bid,
    });
  }

  // TODO: Check that a relayer is configured/approved for this chain (?).

  // Check to see if we have the XCall data saved locally for this.
  let transfer = await cache.transfers.getTransfer(transferId);
<<<<<<< HEAD
  if (!transfer || !transfer.origin.xcall) {
    // Get the XCall from the subgraph for this transfer.
    transfer = await subgraph.getOriginTransfer(origin, transferId);
    if (!transfer || !transfer.origin.xcall) {
=======
  if (!transfer || !transfer.origin) {
    // Get the XCall from the subgraph for this transfer.
    transfer = await subgraph.getOriginTransfer(origin, transferId);
    if (!transfer || !transfer.origin) {
>>>>>>> f316c1e2
      // Router shouldn't be bidding on a transfer that doesn't exist.
      throw new MissingXCall(origin, transferId, {
        bid,
      });
    }
    // Store the transfer locally. We will use this as a reference later when we execute this transfer
    // in the auction cycle, for both encoding data and passing relayer fee to the relayer.
    await cache.transfers.storeTransfers([transfer]);
  }

<<<<<<< HEAD
  if (transfer.destination.execute || transfer.destination.reconcile) {
=======
  if (transfer.destination?.execute || transfer.destination?.reconcile) {
>>>>>>> f316c1e2
    // This transfer has already been Executed or Reconciled, so fast liquidity is no longer valid.
    throw new AuctionExpired(status, {
      transferId,
      bid,
    });
  }

  // Update and/or create the auction instance in the cache if necessary.
  const res = await cache.auctions.upsertAuction({
    transferId,
<<<<<<< HEAD
    origin: transfer.origin.domain,
    destination: transfer.destination.domain,
=======
    origin: transfer.originDomain,
    destination: transfer.destinationDomain!,
>>>>>>> f316c1e2
    bid,
  });
  logger.info("Updated auction", requestContext, methodContext, {
    new: res === 0,
    auction: await cache.auctions.getAuction(transferId),
    status: await cache.auctions.getStatus(transferId),
  });

  return;
};

export const executeAuctions = async (_requestContext: RequestContext) => {
  const {
    config,
    logger,
    adapters: { cache, subgraph },
  } = getContext();
  // TODO: Bit of an antipattern here.
  const {
    relayer: { sendToRelayer },
  } = getOperations();
  const {
    auctions: { getDestinationLocalAsset },
  } = getHelpers();
  const { requestContext, methodContext } = createLoggingContext(executeAuctions.name, _requestContext);
  logger.debug(`Method start: ${executeAuctions.name}`, requestContext, methodContext);

  // Fetch all the queued transfer IDs from the cache.
  const transferIds: string[] = await cache.auctions.getQueuedTransfers();

  if (transferIds.length === 0) {
    logger.debug("No auctions to execute", requestContext, methodContext);
    return;
  }

  logger.info("Queued transfers", requestContext, methodContext, {
    transferIds,
    count: transferIds.length,
  });

  // Filter transfers by whether they have exceeded the auction period and merit execution.
  const auctions: { [domain: string]: { [transferIds: string]: Auction } } = {};
  await Promise.all(
    transferIds.map(async (transferId) => {
      const auction = await cache.auctions.getAuction(transferId);
      if (auction) {
        const startTime = Number(auction.timestamp);
        const elapsed = (getNtpTimeSeconds() - startTime) * 1000;
        if (elapsed > config.auctionWaitTime) {
          const domain = auction.destination;
          auctions[domain] = {
            ...(auctions[domain] || {}),
            [transferId]: auction,
          };
        }
      }
    }),
  );

  // Handling each domain in parallel, but each individual transfer synchronously. This is to account
  // for the fact that one transfer's auction might affect another. For instance, a router might have
  // 100 tokens to LP, but bid on 2 100-token transfers. We shouldn't send both of those bids.
  await Promise.all(
    Object.keys(auctions).map(async (domain) => {
      for (const transferId of Object.keys(auctions[domain])) {
        const { bids, origin, destination } = auctions[domain][transferId];
        logger.info("Started selecting bids", requestContext, methodContext, {
          bids,
          origin,
          destination,
          transferId,
        });

        // NOTE: Should be an OriginTransfer, but we will sanity check below.
        const transfer = (await cache.transfers.getTransfer(transferId)) as OriginTransfer | undefined;
        if (!transfer) {
          // This should never happen.
          // TODO: Should this be tossed out? We literally can't handle a transfer without the xcall data.
          logger.error("Transfer data not found for transfer!", requestContext, methodContext, undefined, {
            transferId,
            origin,
            destination,
            bids,
          });
          continue;
<<<<<<< HEAD
        } else if (!transfer.origin.xcall || !transfer.origin.xcall.relayerFee || !transfer.origin.assets) {
=======
        } else if (!transfer.origin) {
>>>>>>> f316c1e2
          // TODO: Same as above!
          // Again, shouldn't happen: sequencer should not have accepted an auction for a transfer with no xcall.
          logger.error("XCall or Relayer Fee not found for transfer!", requestContext, methodContext, undefined, {
            transferId,
            transfer,
            bids,
          });
          continue;
        }

        // TODO: Reimplement auction rounds!
        // hardcoded round 1
        const availableBids = Object.values(bids).filter((bid) => {
          // TODO: Check to make sure this specific router has enough funds to execute this bid! Right now,
          // all we are doing is an estimateGas call in sendToRelayer below.
          return Array.from(Object.keys(bid.signatures)).includes("1");
        });
        if (availableBids.length < 1) {
          logger.warn("No bids available for this round", requestContext, methodContext, {
            availableBids,
            transferId,
          });
          // Not enough router bids to form a transfer for this round.
          // (e.g. for round 3, we need 3 router bids to form a multipath transfer)
          continue;
        }

        // TODO: Sort by fee amount, selecting the best bid available.
        // Randomly sort the bids.
        const randomized = availableBids
          .map((value) => ({ value, sort: Math.random() }))
          .sort((a, b) => a.sort - b.sort)
          .map(({ value }) => value);

        let taskId: string | undefined;
        // Try every bid until we find one that works.
        for (const randomBid of randomized) {
          // Sanity: Check if this router has enough funds.
          const { router } = randomBid;
          const asset = await getDestinationLocalAsset(
<<<<<<< HEAD
            transfer.origin.domain,
            transfer.origin.assets.bridgedAsset,
            destination,
          );
          const amount = transfer.origin.assets.bridgedAmount;
=======
            transfer.originDomain,
            transfer.origin.assets.bridged.asset,
            destination,
          );
          // TODO: Should use amount from router's bid.
          const amount = transfer.origin.assets.bridged.amount;
>>>>>>> f316c1e2

          let routerLiquidity: BigNumber | undefined = await cache.routers.getLiquidity(router, destination, asset);
          if (!routerLiquidity) {
            // Either we haven't cached the liquidity yet, or the value cached has become expired.
            routerLiquidity = await subgraph.getAssetBalance(destination, router, asset);
            if (!routerLiquidity.eq(constants.Zero)) {
              await cache.routers.setLiquidity(router, destination, asset, routerLiquidity);
            } else {
              // NOTE: Using WARN level here as this is unexpected behavior... routers who are bidding on a transfer should
              // have added liquidity for the asset on the corresponding domain.
              logger.warn("Skipped bid from router; liquidity not found in subgraph", requestContext, methodContext, {
                transfer: {
                  transferId,
                  asset,
                  destination,
                  amount: amount.toString(),
                },
                assetBalanceId: `${asset.toLowerCase()}-${router.toLowerCase()}`,
                routerLiquidity,
                router,
              });
              continue;
            }
          }

          if (routerLiquidity.lt(amount)) {
            logger.info("Skipped bid from router: insufficient liquidity", requestContext, methodContext, {
              transfer: {
                transferId,
                asset,
                destination,
                amount: amount.toString(),
              },
              router,
              liquidity: routerLiquidity.toString(),
            });
            continue;
          }

          try {
            logger.debug("Sending bid to relayer", requestContext, methodContext, {
              transferId,
              bid: {
                // NOTE: Obfuscating signatures here for safety.
                router: randomBid.router,
                fee: randomBid.fee,
              },
            });
            // Send the relayer request based on chosen bids.
            taskId = await sendToRelayer([randomBid], transfer, asset, requestContext);
            logger.info("Sent bid to relayer", requestContext, methodContext, {
              transferId,
              taskId,
              origin,
              destination,
            });

            // Update router liquidity record to reflect spending.
            routerLiquidity = routerLiquidity.sub(amount);
            await cache.routers.setLiquidity(router, destination, asset, routerLiquidity);

            // Break out from the bid selection loop.
            break;
          } catch (error: any) {
            logger.error(
              "Failed to send to relayer, trying next bid if possible",
              requestContext,
              methodContext,
              jsonifyError(error as Error),
              {
                transferId,
                availableBidsCount: availableBids.length,
              },
            );
          }
        }
        if (!taskId) {
          logger.error(
            "No bids sent to relayer",
            requestContext,
            methodContext,
            jsonifyError(new Error("No successfully sent bids")),
            {
              transferId,
              origin,
              destination,
              bids,
            },
          );
          continue;
        }
        await cache.auctions.setStatus(transferId, AuctionStatus.Sent);
        await cache.auctions.upsertTask({ transferId, taskId });
      }
    }),
  );
};<|MERGE_RESOLUTION|>--- conflicted
+++ resolved
@@ -52,17 +52,10 @@
 
   // Check to see if we have the XCall data saved locally for this.
   let transfer = await cache.transfers.getTransfer(transferId);
-<<<<<<< HEAD
-  if (!transfer || !transfer.origin.xcall) {
-    // Get the XCall from the subgraph for this transfer.
-    transfer = await subgraph.getOriginTransfer(origin, transferId);
-    if (!transfer || !transfer.origin.xcall) {
-=======
   if (!transfer || !transfer.origin) {
     // Get the XCall from the subgraph for this transfer.
     transfer = await subgraph.getOriginTransfer(origin, transferId);
     if (!transfer || !transfer.origin) {
->>>>>>> f316c1e2
       // Router shouldn't be bidding on a transfer that doesn't exist.
       throw new MissingXCall(origin, transferId, {
         bid,
@@ -73,11 +66,7 @@
     await cache.transfers.storeTransfers([transfer]);
   }
 
-<<<<<<< HEAD
-  if (transfer.destination.execute || transfer.destination.reconcile) {
-=======
   if (transfer.destination?.execute || transfer.destination?.reconcile) {
->>>>>>> f316c1e2
     // This transfer has already been Executed or Reconciled, so fast liquidity is no longer valid.
     throw new AuctionExpired(status, {
       transferId,
@@ -88,13 +77,8 @@
   // Update and/or create the auction instance in the cache if necessary.
   const res = await cache.auctions.upsertAuction({
     transferId,
-<<<<<<< HEAD
-    origin: transfer.origin.domain,
-    destination: transfer.destination.domain,
-=======
     origin: transfer.originDomain,
     destination: transfer.destinationDomain!,
->>>>>>> f316c1e2
     bid,
   });
   logger.info("Updated auction", requestContext, methodContext, {
@@ -180,11 +164,7 @@
             bids,
           });
           continue;
-<<<<<<< HEAD
-        } else if (!transfer.origin.xcall || !transfer.origin.xcall.relayerFee || !transfer.origin.assets) {
-=======
         } else if (!transfer.origin) {
->>>>>>> f316c1e2
           // TODO: Same as above!
           // Again, shouldn't happen: sequencer should not have accepted an auction for a transfer with no xcall.
           logger.error("XCall or Relayer Fee not found for transfer!", requestContext, methodContext, undefined, {
@@ -225,20 +205,12 @@
           // Sanity: Check if this router has enough funds.
           const { router } = randomBid;
           const asset = await getDestinationLocalAsset(
-<<<<<<< HEAD
-            transfer.origin.domain,
-            transfer.origin.assets.bridgedAsset,
-            destination,
-          );
-          const amount = transfer.origin.assets.bridgedAmount;
-=======
             transfer.originDomain,
             transfer.origin.assets.bridged.asset,
             destination,
           );
           // TODO: Should use amount from router's bid.
           const amount = transfer.origin.assets.bridged.amount;
->>>>>>> f316c1e2
 
           let routerLiquidity: BigNumber | undefined = await cache.routers.getLiquidity(router, destination, asset);
           if (!routerLiquidity) {
