--- conflicted
+++ resolved
@@ -146,7 +146,6 @@
   // Handling each domain in parallel, but each individual transfer synchronously. This is to account
   // for the fact that one transfer's auction might affect another. For instance, a router might have
   // 100 tokens to LP, but bid on 2 100-token transfers. We shouldn't send both of those bids.
-  // RS: going to try out parallelizing it anyways, its okay if a few of them fail
   await Promise.all(
     Object.keys(auctions).map(async (domain) => {
       await Promise.all(
@@ -159,40 +158,6 @@
             transferId,
           });
 
-<<<<<<< HEAD
-        const bidsRoundMap = getBidsRoundMap(bids, config.auctionRoundDepth);
-        const availableRoundIds = [...Object.keys(bidsRoundMap)].sort((a, b) => Number(a) - Number(b));
-        if ([...Object.keys(bidsRoundMap)].length < 1) {
-          logger.warn("No rounds available for this transferId", requestContext, methodContext, {
-            bidsRoundMap,
-            transferId,
-          });
-
-          continue;
-        }
-
-        for (const roundIdx of availableRoundIds) {
-          logger.debug(`Selecting the round ${roundIdx}`, requestContext, methodContext, { availableRoundIds });
-          const roundIdInNum = Number(roundIdx);
-          const totalBids = bidsRoundMap[roundIdInNum];
-          const combinatedBidsForRound = generateCombinations(
-            totalBids,
-            getMinimumBidsCountForRound(roundIdInNum),
-          ) as Bid[][];
-          // TODO. Sort by fee amount, selecting the best bid combination available.
-          const randomized = combinatedBidsForRound
-            .map((value) => ({
-              value,
-              sort: value.reduce((prev, curr) => BigNumber.from(prev).add(BigNumber.from(curr.fee)), BigNumber.from(0)),
-            }))
-            .sort((a, b) => (a.sort.gt(b.sort) ? 0 : -1))
-            .map(({ value }) => value);
-
-          let taskId: string | undefined;
-
-          // Try every combinations until we find one that works.
-          for (const randomCombination of randomized) {
-=======
           // NOTE: Should be an OriginTransfer, but we will sanity check below.
           const transfer = (await cache.transfers.getTransfer(transferId)) as OriginTransfer | undefined;
           if (!transfer) {
@@ -216,268 +181,189 @@
             return;
           }
 
-          // TODO: Reimplement auction rounds!
-          // hardcoded round 1
-          const availableBids = Object.values(bids).filter((bid) => {
-            // TODO: Check to make sure this specific router has enough funds to execute this bid! Right now,
-            // all we are doing is an estimateGas call in sendToRelayer below.
-            return Array.from(Object.keys(bid.signatures)).includes("1");
-          });
-          if (availableBids.length < 1) {
-            logger.warn("No bids available for this round", requestContext, methodContext, {
-              availableBids,
+          const bidsRoundMap = getBidsRoundMap(bids, config.auctionRoundDepth);
+          const availableRoundIds = [...Object.keys(bidsRoundMap)].sort((a, b) => Number(a) - Number(b));
+          if ([...Object.keys(bidsRoundMap)].length < 1) {
+            logger.warn("No rounds available for this transferId", requestContext, methodContext, {
+              bidsRoundMap,
               transferId,
             });
-            // Not enough router bids to form a transfer for this round.
-            // (e.g. for round 3, we need 3 router bids to form a multipath transfer)
+
             return;
           }
 
-          // TODO: Sort by fee amount, selecting the best bid available.
-          // Randomly sort the bids.
-          const randomized = availableBids
-            .map((value) => ({ value, sort: Math.random() }))
-            .sort((a, b) => a.sort - b.sort)
-            .map(({ value }) => value);
-
-          let taskId: string | undefined;
-          // Try every bid until we find one that works.
-          for (const randomBid of randomized) {
-            // Sanity: Check if this router has enough funds.
-            const { router } = randomBid;
->>>>>>> 238f7710
-            const asset = await getDestinationLocalAsset(
-              transfer.originDomain,
-              transfer.origin.assets.bridged.asset,
-              destination,
-            );
-            // TODO: Should use amount from router's bid.
-            const amount = transfer.origin.assets.bridged.amount;
-<<<<<<< HEAD
-            const assignedAmount = BigNumber.from(amount).div(randomCombination.length);
-
-            // Check the liquidity of each router whether it has enough funds
-            let insufficientRouterExist = false;
-            const routerLiquidityMap: Map<string, BigNumber> = new Map();
-            for (const randomBid of randomCombination) {
-              const { router } = randomBid;
-              let routerLiquidity: BigNumber | undefined = await cache.routers.getLiquidity(router, destination, asset);
-              if (!routerLiquidity) {
-                // Either we haven't cached the liquidity yet, or the value cached has become expired.
-                routerLiquidity = await subgraph.getAssetBalance(destination, router, asset);
-                if (!routerLiquidity.eq(constants.Zero)) {
-                  await cache.routers.setLiquidity(router, destination, asset, routerLiquidity);
-                } else {
-                  // NOTE: Using WARN level here as this is unexpected behavior... routers who are bidding on a transfer should
-                  // have added liquidity for the asset on the corresponding domain.
-                  logger.warn(
-                    "Skipped bid from router; liquidity not found in subgraph",
-                    requestContext,
-                    methodContext,
-                    {
+          for (const roundIdx of availableRoundIds) {
+            logger.debug(`Selecting the round ${roundIdx}`, requestContext, methodContext, { availableRoundIds });
+            const roundIdInNum = Number(roundIdx);
+            const totalBids = bidsRoundMap[roundIdInNum];
+            const combinatedBidsForRound = generateCombinations(
+              totalBids,
+              getMinimumBidsCountForRound(roundIdInNum),
+            ) as Bid[][];
+            // TODO. Sort by fee amount, selecting the best bid combination available.
+            const randomized = combinatedBidsForRound
+              .map((value) => ({
+                value,
+                sort: value.reduce(
+                  (prev, curr) => BigNumber.from(prev).add(BigNumber.from(curr.fee)),
+                  BigNumber.from(0),
+                ),
+              }))
+              .sort((a, b) => (a.sort.gt(b.sort) ? 0 : -1))
+              .map(({ value }) => value);
+
+            let taskId: string | undefined;
+
+            // Try every combinations until we find one that works.
+            for (const randomCombination of randomized) {
+              const asset = await getDestinationLocalAsset(
+                transfer.originDomain,
+                transfer.origin.assets.bridged.asset,
+                destination,
+              );
+              // TODO: Should use amount from router's bid.
+              const amount = transfer.origin.assets.bridged.amount;
+              const assignedAmount = BigNumber.from(amount).div(randomCombination.length);
+
+              // Check the liquidity of each router whether it has enough funds
+              let insufficientRouterExist = false;
+              const routerLiquidityMap: Map<string, BigNumber> = new Map();
+              for (const randomBid of randomCombination) {
+                const { router } = randomBid;
+                let routerLiquidity: BigNumber | undefined = await cache.routers.getLiquidity(
+                  router,
+                  destination,
+                  asset,
+                );
+                if (!routerLiquidity) {
+                  // Either we haven't cached the liquidity yet, or the value cached has become expired.
+                  routerLiquidity = await subgraph.getAssetBalance(destination, router, asset);
+                  if (!routerLiquidity.eq(constants.Zero)) {
+                    await cache.routers.setLiquidity(router, destination, asset, routerLiquidity);
+                  } else {
+                    // NOTE: Using WARN level here as this is unexpected behavior... routers who are bidding on a transfer should
+                    // have added liquidity for the asset on the corresponding domain.
+                    logger.warn(
+                      "Skipped bid from router; liquidity not found in subgraph",
+                      requestContext,
+                      methodContext,
+                      {
+                        transfer: {
+                          transferId,
+                          asset,
+                          destination,
+                          amount: amount.toString(),
+                        },
+                        assetBalanceId: `${asset.toLowerCase()}-${router.toLowerCase()}`,
+                        routerLiquidity,
+                        router,
+                      },
+                    );
+                    insufficientRouterExist = true;
+                    break;
+                  }
+
+                  routerLiquidityMap.set(router, routerLiquidity);
+
+                  if (routerLiquidity.lt(assignedAmount)) {
+                    logger.info("Skipped bid from router: insufficient liquidity", requestContext, methodContext, {
                       transfer: {
                         transferId,
                         asset,
                         destination,
-                        amount: amount.toString(),
+                        totalAmount: amount.toString(),
+                        assignedAmount,
                       },
-                      assetBalanceId: `${asset.toLowerCase()}-${router.toLowerCase()}`,
-                      routerLiquidity,
                       router,
-                    },
-                  );
-                  insufficientRouterExist = true;
-                  break;
-                }
-
-                routerLiquidityMap.set(router, routerLiquidity);
-
-                if (routerLiquidity.lt(assignedAmount)) {
-                  logger.info("Skipped bid from router: insufficient liquidity", requestContext, methodContext, {
-                    transfer: {
-                      transferId,
-                      asset,
-                      destination,
-                      totalAmount: amount.toString(),
-                      assignedAmount,
-                    },
-                    router,
-                    liquidity: routerLiquidity.toString(),
-                  });
-                  insufficientRouterExist = true;
-                  break;
+                      liquidity: routerLiquidity.toString(),
+                    });
+                    insufficientRouterExist = true;
+                    break;
+                  }
                 }
               }
-            }
-
-            // Skip this combination if there is a router which doesn't have enough liquidity
-            if (insufficientRouterExist) continue;
-
-=======
-
-            let routerLiquidity: BigNumber | undefined = await cache.routers.getLiquidity(router, destination, asset);
-            if (!routerLiquidity) {
-              // Either we haven't cached the liquidity yet, or the value cached has become expired.
-              routerLiquidity = await subgraph.getAssetBalance(destination, router, asset);
-              if (!routerLiquidity.eq(constants.Zero)) {
-                await cache.routers.setLiquidity(router, destination, asset, routerLiquidity);
-              } else {
-                // NOTE: Using WARN level here as this is unexpected behavior... routers who are bidding on a transfer should
-                // have added liquidity for the asset on the corresponding domain.
-                logger.warn("Skipped bid from router; liquidity not found in subgraph", requestContext, methodContext, {
-                  transfer: {
+
+              // Skip this combination if there is a router which doesn't have enough liquidity
+              if (insufficientRouterExist) continue;
+
+              try {
+                logger.debug("Sending bid to relayer", requestContext, methodContext, {
+                  transferId,
+                  bid: {
+                    // NOTE: Obfuscating signatures here for safety.
+                    routers: randomCombination.map((bid) => bid.router),
+                    fee: randomCombination.map((bid) => bid.fee),
+                    totalFee: randomCombination.reduce(
+                      (prevValue, currentBid) => prevValue.add(BigNumber.from(currentBid.fee)),
+                      BigNumber.from(0),
+                    ),
+                  },
+                });
+                // Send the relayer request based on chosen bids.
+                taskId = await sendToRelayer(roundIdInNum, randomCombination, transfer, asset, requestContext);
+                logger.info("Sent bid to relayer", requestContext, methodContext, {
+                  transferId,
+                  taskId,
+                  origin,
+                  destination,
+                });
+
+                // Update router liquidity record to reflect spending.
+                for (const router of routerLiquidityMap.keys()) {
+                  const routerLiqudity = routerLiquidityMap.get(router)!.sub(assignedAmount);
+                  await cache.routers.setLiquidity(router, destination, asset, routerLiqudity);
+                }
+
+                // Break out from the bid selection loop.
+                break;
+              } catch (error: any) {
+                logger.error(
+                  "Failed to send to relayer, trying next combination if possible",
+                  requestContext,
+                  methodContext,
+                  jsonifyError(error as Error),
+                  {
                     transferId,
-                    asset,
-                    destination,
-                    amount: amount.toString(),
+                    round: roundIdInNum,
+                    combinations: randomized,
+                    bidsCount: randomCombination.length,
                   },
-                  assetBalanceId: `${asset.toLowerCase()}-${router.toLowerCase()}`,
-                  routerLiquidity,
-                  router,
-                });
-                return;
+                );
               }
             }
 
-            if (routerLiquidity.lt(amount)) {
-              logger.info("Skipped bid from router: insufficient liquidity", requestContext, methodContext, {
-                transfer: {
-                  transferId,
-                  asset,
-                  destination,
-                  amount: amount.toString(),
-                },
-                router,
-                liquidity: routerLiquidity.toString(),
-              });
-              return;
-            }
-
->>>>>>> 238f7710
-            try {
-              logger.debug("Sending bid to relayer", requestContext, methodContext, {
-                transferId,
-                bid: {
-                  // NOTE: Obfuscating signatures here for safety.
-<<<<<<< HEAD
-                  routers: randomCombination.map((bid) => bid.router),
-                  fee: randomCombination.map((bid) => bid.fee),
-                  totalFee: randomCombination.reduce(
-                    (prevValue, currentBid) => prevValue.add(BigNumber.from(currentBid.fee)),
-                    BigNumber.from(0),
-                  ),
-                },
-              });
-              // Send the relayer request based on chosen bids.
-              taskId = await sendToRelayer(roundIdInNum, randomCombination, transfer, asset, requestContext);
-=======
-                  router: randomBid.router,
-                  fee: randomBid.fee,
-                },
-              });
-              // Send the relayer request based on chosen bids.
-              taskId = await sendToRelayer([randomBid], transfer, asset, requestContext);
->>>>>>> 238f7710
-              logger.info("Sent bid to relayer", requestContext, methodContext, {
-                transferId,
-                taskId,
-                origin,
-                destination,
-              });
-<<<<<<< HEAD
-
-              // Update router liquidity record to reflect spending.
-              for (const router of routerLiquidityMap.keys()) {
-                const routerLiqudity = routerLiquidityMap.get(router)!.sub(assignedAmount);
-                await cache.routers.setLiquidity(router, destination, asset, routerLiqudity);
-              }
-
-              // Break out from the bid selection loop.
-              break;
-            } catch (error: any) {
+            if (!taskId) {
               logger.error(
-                "Failed to send to relayer, trying next combination if possible",
+                `No combinations sent to relayer for the round ${roundIdInNum}`,
                 requestContext,
                 methodContext,
-                jsonifyError(error as Error),
+                jsonifyError(new Error("No successfully sent bids")),
                 {
                   transferId,
+                  origin,
+                  destination,
                   round: roundIdInNum,
                   combinations: randomized,
-                  bidsCount: randomCombination.length,
                 },
               );
+              continue;
             }
-          }
-
-          if (!taskId) {
-            logger.error(
-              `No combinations sent to relayer for the round ${roundIdInNum}`,
-=======
-
-              // Update router liquidity record to reflect spending.
-              routerLiquidity = routerLiquidity.sub(amount);
-              await cache.routers.setLiquidity(router, destination, asset, routerLiquidity);
-
-              // Break out from the bid selection loop.
-              return;
-            } catch (error: any) {
-              logger.error(
-                "Failed to send to relayer, trying next bid if possible",
-                requestContext,
-                methodContext,
-                jsonifyError(error as Error),
-                {
-                  transferId,
-                  availableBidsCount: availableBids.length,
-                },
-              );
-            }
-          }
-          if (!taskId) {
-            logger.error(
-              "No bids sent to relayer",
->>>>>>> 238f7710
-              requestContext,
-              methodContext,
-              jsonifyError(new Error("No successfully sent bids")),
-              {
-                transferId,
-                origin,
-                destination,
-<<<<<<< HEAD
-                round: roundIdInNum,
-                combinations: randomized,
-              },
-            );
-            continue;
-          }
-
-          logger.debug(`Sent combinations successfully in round ${roundIdInNum}`, requestContext, methodContext, {
-            transferId,
-            origin,
-            destination,
-            round: roundIdInNum,
-            combinations: randomized,
-          });
-
-          await cache.auctions.setStatus(transferId, AuctionStatus.Sent);
-          await cache.auctions.upsertTask({ transferId, taskId });
-
-          break;
-        }
-      }
-=======
-                bids,
-              },
-            );
+
+            logger.debug(`Sent combinations successfully in round ${roundIdInNum}`, requestContext, methodContext, {
+              transferId,
+              origin,
+              destination,
+              round: roundIdInNum,
+              combinations: randomized,
+            });
+
+            await cache.auctions.setStatus(transferId, AuctionStatus.Sent);
+            await cache.auctions.upsertTask({ transferId, taskId });
+
             return;
           }
-          await cache.auctions.setStatus(transferId, AuctionStatus.Sent);
-          await cache.auctions.upsertTask({ transferId, taskId });
         }),
       );
->>>>>>> 238f7710
     }),
   );
 };