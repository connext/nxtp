// SPDX-License-Identifier: UNLICENSED
pragma solidity 0.8.4;

import "./interfaces/IFulfillInterpreter.sol";
import "./interfaces/ITransactionManager.sol";
import "./interpreters/FulfillInterpreter.sol";
import "./ProposedOwnable.sol";
import "./lib/LibAsset.sol";
import "@openzeppelin/contracts/utils/Address.sol";
import "@openzeppelin/contracts/security/ReentrancyGuard.sol";
import "@openzeppelin/contracts/utils/cryptography/ECDSA.sol";


/// @title TransactionManager
/// @author Connext <support@connext.network>
/// @notice This contract holds the logic to facilitate crosschain transactions.
///         Transactions go through three phases:
///
///         1. Route Auction: User broadcasts to our network signalling their 
///         desired route. Routers respond with sealed bids containing 
///         commitments to fulfilling the transaction within a certain time and 
///         price range.
///
///         2. Prepare: Once the auction is completed, the transaction can be 
///         prepared. The user submits a transaction to `TransactionManager` 
///         contract on sender-side chain containing router's signed bid. This 
///         transaction locks up the users funds on the sending chiain. Upon 
///         detecting an event containing their signed bid from the chain, 
///         router submits the same transaction to `TransactionManager` on the 
///         receiver-side chain, and locks up a corresponding amount of 
///         liquidity. The amount locked on the receiving chain is `sending 
///         amount - auction fee` so the router is incentivized to complete the 
///         transaction.
///
///         3. Fulfill: Upon detecting the `TransactionPrepared` event on the 
///         receiver-side chain, the user signs a message and sends it to a 
///         relayer, who will earn a fee for submission. The relayer (which may 
///         be the router) then submits the message to the `TransactionManager` 
///         to complete their transaction on receiver-side chain and claim the 
///         funds locked by the router. A relayer is used here to allow users 
///         to submit transactions with arbitrary calldata on the receiving 
///         chain without needing gas to do so. The router then submits the 
///         same signed message and completes transaction on sender-side, 
///         unlocking the original `amount`.
///
///         If a transaction is not fulfilled within a fixed timeout, it 
///         reverts and can be reclaimed by the party that called `prepare` on 
///         each chain (initiator). Additionally, transactions can be cancelled 
///         unilaterally by the person owed funds on that chain (router for 
///         sending chain, user for receiving chain) prior to expiry.

contract TransactionManager is ReentrancyGuard, ProposedOwnable, ITransactionManager {
  /// @dev Mapping of router to balance specific to asset
  mapping(address => mapping(address => uint256)) public routerBalances;

  /// @dev Mapping of allowed router addresses
  mapping(address => bool) public approvedRouters;

  /// @dev Mapping of allowed assetIds on same chain of contract
  mapping(address => bool) public approvedAssets;

  /// @dev Mapping of hash of `InvariantTransactionData` to the hash
  //       of the `VariantTransactionData`
  mapping(bytes32 => bytes32) public variantTransactionData;

  /// @dev The chain id of the contract, is passed in to avoid any evm issues
  uint256 public immutable chainId;

  /// @dev Minimum timeout (will be the lowest on the receiving chain)
  uint256 public constant MIN_TIMEOUT = 1 days; // 24 hours

  /// @dev Maximum timeout
  uint256 public constant MAX_TIMEOUT = 30 days; // 720 hours

  IFulfillInterpreter public immutable interpreter;

  constructor(uint256 _chainId) {
    chainId = _chainId;
    interpreter = new FulfillInterpreter(address(this));
  }

<<<<<<< HEAD
=======
  /// @notice Allows us to get the chainId that this factory will use in the create2 salt
  function getChainId() public view override returns (uint256 _chainId) {
    // Hold in memory to reduce sload calls
    uint256 chain = chainId;
    if (chain == 0) {
      // If not provided, pull from block
      assembly {
        _chainId := chainid()
      }
    } else {
      // Use provided override
      _chainId = chain;
    }
  }

  /// @notice Allows us to get the chainId that this factory has stored
  function getStoredChainId() external view override returns (uint256) {
    return chainId;
  }

  /// @notice Indicates if the ownership has been renounced() by
  ///         checking if current owner is address(0)
  function renounced() public view override returns (bool) {
    return owner() == address(0);
  }

>>>>>>> 22d217dc
  /// @notice Used to add routers that can transact crosschain
  /// @param router Router address to add
  function addRouter(address router) external override onlyOwner {
    // Sanity check: not empty
    require(router != address(0), "#AR:001");

    // Sanity check: needs approval
    require(approvedRouters[router] == false, "#AR:032");

    // Update mapping
    approvedRouters[router] = true;

    // Emit event
    emit RouterAdded(router, msg.sender);
  }

  /// @notice Used to remove routers that can transact crosschain
  /// @param router Router address to remove
  function removeRouter(address router) external override onlyOwner {
    // Sanity check: not empty
    require(router != address(0), "#RR:001");

    // Sanity check: needs removal
    require(approvedRouters[router] == true, "#RR:033");

    // Update mapping
    approvedRouters[router] = false;

    // Emit event
    emit RouterRemoved(router, msg.sender);
  }

  /// @notice Used to add assets on same chain as contract that can
  ///         be transferred.
  /// @param assetId AssetId to add
  function addAssetId(address assetId) external override onlyOwner {
    // Sanity check: needs approval
    require(approvedAssets[assetId] == false, "#AA:032");

    // Update mapping
    approvedAssets[assetId] = true;

    // Emit event
    emit AssetAdded(assetId, msg.sender);
  }

  /// @notice Used to remove assets on same chain as contract that can
  ///         be transferred.
  /// @param assetId AssetId to remove
  function removeAssetId(address assetId) external override onlyOwner {
    // Sanity check: already approval
    require(approvedAssets[assetId] == true, "#RA:033");

    // Update mapping
    approvedAssets[assetId] = false;

    // Emit event
    emit AssetRemoved(assetId, msg.sender);
  }

  /// @notice This is used by any one to increase the available
  ///         liquidity for a given asset on behalf of a router
  /// @param amount The amount of liquidity to add for the router
  /// @param assetId The address (or `address(0)` if native asset) of the
  ///                asset you're adding liquidity for
  /// @param router The router you are adding liquidity on behalf of
  function addLiquidityFor(uint256 amount, address assetId, address router) external payable override {
    _addLiquidityForRouter(amount, assetId, router);
  }

  /// @notice This is used by any router to increase their available
  ///         liquidity for a given asset.
  /// @param amount The amount of liquidity to add for the router
  /// @param assetId The address (or `address(0)` if native asset) of the
  ///                asset you're adding liquidity for
  function addLiquidity(uint256 amount, address assetId) external payable override {
    _addLiquidityForRouter(amount, assetId, msg.sender);
  }

  /// @notice This is used by any router to decrease their available
  ///         liquidity for a given asset.
  /// @param amount The amount of liquidity to remove for the router
  /// @param assetId The address (or `address(0)` if native asset) of the
  ///                asset you're removing liquidity for
  /// @param recipient The address that will receive the liquidity being removed
  function removeLiquidity(
    uint256 amount,
    address assetId,
    address payable recipient
  ) external override nonReentrant {
    // Sanity check: recipient is sensible
    require(recipient != address(0), "#RL:007");

    // Sanity check: nonzero amounts
    require(amount > 0, "#RL:002");

    uint256 routerBalance = routerBalances[msg.sender][assetId];
    // Sanity check: amount can be deducted for the router
    require(routerBalance >= amount, "#RL:008");

    // Update router balances
    unchecked {
      routerBalances[msg.sender][assetId] = routerBalance - amount;
    }

    // Transfer from contract to specified recipient
    LibAsset.transferAsset(assetId, recipient, amount);

    // Emit event
    emit LiquidityRemoved(msg.sender, assetId, amount, recipient);
  }

  /// @notice This function creates a crosschain transaction. When called on
  ///         the sending chain, the user is expected to lock up funds. When
  ///         called on the receiving chain, the router deducts the transfer
  ///         amount from the available liquidity. The majority of the
  ///         information about a given transfer does not change between chains,
  ///         with three notable exceptions: `amount`, `expiry`, and 
  ///         `preparedBlock`. The `amount` and `expiry` are decremented
  ///         between sending and receiving chains to provide an incentive for 
  ///         the router to complete the transaction and time for the router to
  ///         fulfill the transaction on the sending chain after the unlocking
  ///         signature is revealed, respectively.
  /// @param invariantData The data for a crosschain transaction that will
  ///                      not change between sending and receiving chains.
  ///                      The hash of this data is used as the key to store 
  ///                      the inforamtion that does change between chains 
  ///                      (amount, expiry,preparedBlock) for verification
  /// @param amount The amount of the transaction on this chain
  /// @param expiry The block.timestamp when the transaction will no longer be
  ///               fulfillable and is freely cancellable on this chain
  /// @param encryptedCallData The calldata to be executed when the tx is
  ///                          fulfilled. Used in the function to allow the user
  ///                          to reconstruct the tx from events. Hash is stored
  ///                          onchain to prevent shenanigans.
  /// @param encodedBid The encoded bid that was accepted by the user for this
  ///                   crosschain transfer. It is supplied as a param to the
  ///                   function but is only used in event emission
  /// @param bidSignature The signature of the bidder on the encoded bid for
  ///                     this transaction. Only used within the function for
  ///                     event emission. The validity of the bid and
  ///                     bidSignature are enforced offchain
  function prepare(
    InvariantTransactionData calldata invariantData,
    uint256 amount,
    uint256 expiry,
    bytes calldata encryptedCallData,
    bytes calldata encodedBid,
    bytes calldata bidSignature
  ) external payable override returns (TransactionData memory) {
    // Sanity check: user is sensible
    require(invariantData.user != address(0), "#P:009");

    // Sanity check: router is sensible
    require(invariantData.router != address(0), "#P:001");

    // Router is approved *on both chains*
    bool isRenounced = renounced(); // cache for gas
    require(isRenounced || approvedRouters[invariantData.router], "#P:003");

    // Sanity check: sendingChainFallback is sensible
    require(invariantData.sendingChainFallback != address(0), "#P:010");

    // Sanity check: valid fallback
    require(invariantData.receivingAddress != address(0), "#P:026");

    // Make sure the chains are different
    require(invariantData.sendingChainId != invariantData.receivingChainId, "#P:011");

    // Make sure the chains are relevant
    require(invariantData.sendingChainId == getChainId() || invariantData.receivingChainId == getChainId(), "#P:012");

    // Make sure the expiry is greater than min
    require((expiry - block.timestamp) >= MIN_TIMEOUT, "#P:013");

    // Make sure the expiry is lower than max
    require((expiry - block.timestamp) <= MAX_TIMEOUT, "#P:014");

    // Make sure the hash is not a duplicate
    bytes32 digest = keccak256(abi.encode(invariantData));
    require(variantTransactionData[digest] == bytes32(0), "#P:015");

    // NOTE: the `encodedBid` and `bidSignature` are simply passed through
    //       to the contract emitted event to ensure the availability of
    //       this information. Their validity is asserted offchain, and
    //       is out of scope of this contract. They are used as inputs so
    //       in the event of a router or user crash, they may recover the
    //       correct bid information without requiring an offchain store.

    // First determine if this is sender side or receiver side
    if (invariantData.sendingChainId == getChainId()) {
      // Sanity check: amount is sensible
      // Only check on sending chain to enforce router fees. Transactions could
      // be 0-valued on receiving chain if it is just a value-less call to some
      // `IFulfillHelper`
      require(amount > 0, "#P:002");

      // Assets are approved
      // NOTE: Cannot check this on receiving chain because of differing
      // chain contexts
      require(isRenounced || approvedAssets[invariantData.sendingAssetId], "#P:004");

      // Store the transaction variants
      variantTransactionData[digest] = hashVariantTransactionData(amount, expiry, block.number);

      // This is sender side prepare. The user is beginning the process of 
      // submitting an onchain tx after accepting some bid. They should
      // lock their funds in the contract for the router to claim after
      // they have revealed their signature on the receiving chain via
      // submitting a corresponding `fulfill` tx

      // Validate correct amounts on msg and transfer from user to
      // contract
      if (LibAsset.isEther(invariantData.sendingAssetId)) {
        require(msg.value == amount, "#P:005");
      } else {
        require(msg.value == 0, "#P:006");
        LibAsset.transferFromERC20(invariantData.sendingAssetId, msg.sender, address(this), amount);
      }
    } else {
      // This is receiver side prepare. The router has proposed a bid on the
      // transfer which the user has accepted. They can now lock up their
      // own liquidity on th receiving chain, which the user can unlock by
      // calling `fulfill`. When creating the `amount` and `expiry` on the
      // receiving chain, the router should have decremented both. The
      // expiry should be decremented to ensure the router has time to
      // complete the sender-side transaction after the user completes the
      // receiver-side transactoin. The amount should be decremented to act as
      // a fee to incentivize the router to complete the transaction properly.

      // Check that the callTo is a contract
      // NOTE: This cannot happen on the sending chain (different chain 
      // contexts), so a user could mistakenly create a transfer that must be
      // cancelled if this is incorrect
      require(invariantData.callTo == address(0) || Address.isContract(invariantData.callTo), "#P:031");

      // Check that the asset is approved
      // NOTE: This cannot happen on both chains because of differing chain 
      // contexts. May be possible for user to create transaction that is not
      // prepare-able on the receiver chain.
      require(isRenounced || approvedAssets[invariantData.receivingAssetId], "#P:004");

      // Check that the caller is the router
      require(msg.sender == invariantData.router, "#P:016");

      // Check that the router isnt accidentally locking funds in the contract
      require(msg.value == 0, "#P:017");

      // Check that router has liquidity
      uint256 balance = routerBalances[invariantData.router][invariantData.receivingAssetId];
      require(balance >= amount, "#P:018");

      // Store the transaction variants
      variantTransactionData[digest] = hashVariantTransactionData(amount, expiry, block.number);

      // Decrement the router liquidity
      // using unchecked because underflow protected against with require
      unchecked {
        routerBalances[invariantData.router][invariantData.receivingAssetId] = balance - amount;
      }
    }

    // Emit event
    TransactionData memory txData = TransactionData({
      user: invariantData.user,
      router: invariantData.router,
      sendingAssetId: invariantData.sendingAssetId,
      receivingAssetId: invariantData.receivingAssetId,
      sendingChainFallback: invariantData.sendingChainFallback,
      callTo: invariantData.callTo,
      receivingAddress: invariantData.receivingAddress,
      callDataHash: invariantData.callDataHash,
      transactionId: invariantData.transactionId,
      sendingChainId: invariantData.sendingChainId,
      receivingChainId: invariantData.receivingChainId,
      amount: amount,
      expiry: expiry,
      preparedBlockNumber: block.number
    });
    emit TransactionPrepared(txData.user, txData.router, txData.transactionId, txData, msg.sender, encryptedCallData, encodedBid, bidSignature);
    return txData;
  }



  /// @notice This function completes a crosschain transaction. When called on
  ///         the receiving chain, the user reveals their signature on the
  ///         invariant parts of the transaction data and is sent the 
  ///         appropriate amount. The router then uses this signature to
  ///         unlock the corresponding funds on the receiving chain, which are
  ///         then added back to their available liquidity. The user includes a
  ///         relayer fee since it is not assumed they will have gas on the
  ///         receiving chain. This function *must* be called before the
  ///         transaction expiry has elapsed.
  /// @param txData All of the data (invariant and variant) for a crosschain
  ///               transaction. The variant data provided is checked against
  ///               what was stored when the `prepare` function was called.
  /// @param relayerFee The fee that should go to the relayer when they are
  ///                   calling the function on the receiving chain for the user
  /// @param signature The users signature on the invariant data + fee that
  ///                  can be used by the router to unlock the transaction on 
  ///                  the sending chain
  /// @param callData The calldata to be sent to and executed by the 
  ///                 `FulfillHelper`
  function fulfill(
    TransactionData calldata txData,
    uint256 relayerFee,
    bytes calldata signature, // signature on fee + digest
    bytes calldata callData
  ) external override nonReentrant returns (TransactionData memory) {
    // Get the hash of the invariant tx data. This hash is the same
    // between sending and receiving chains. The variant data is stored
    // in the contract when `prepare` is called within the mapping.
    bytes32 digest = hashInvariantTransactionData(txData);

    // Make sure that the variant data matches what was stored
    require(variantTransactionData[digest] == hashVariantTransactionData(txData.amount, txData.expiry, txData.preparedBlockNumber), "#F:019");

    // Make sure the expiry has not elapsed
    require(txData.expiry >= block.timestamp, "#F:020");

    // Make sure the transaction wasn't already completed
    require(txData.preparedBlockNumber > 0, "#F:021");

    // Validate the user has signed
    require(recoverFulfillSignature(txData.transactionId, relayerFee, signature) == txData.user, "#F:022");

    // Sanity check: fee <= amount. Allow `=` in case of only wanting to execute
    // 0-value crosschain tx, so only providing the fee amount
    require(relayerFee <= txData.amount, "#F:023");

    // Check provided callData matches stored hash
    require(keccak256(callData) == txData.callDataHash, "#F:024");

    // To prevent `fulfill` / `cancel` from being called multiple times, the
    // preparedBlockNumber is set to 0 before being hashed. The value of the
    // mapping is explicitly *not* zeroed out so users who come online without
    // a store can tell the difference between a transaction that has not been
    // prepared, and a transaction that was already completed on the receiver
    // chain.
    variantTransactionData[digest] = hashVariantTransactionData(txData.amount, txData.expiry, 0);

    if (txData.sendingChainId == getChainId()) {
      // The router is completing the transaction, they should get the
      // amount that the user deposited credited to their liquidity
      // reserves.

      // Make sure that the user is not accidentally fulfilling the transaction
      // on the sending chain
      require(msg.sender == txData.router, "#F:016");

      // Complete tx to router for original sending amount
      routerBalances[txData.router][txData.sendingAssetId] += txData.amount;
      
    } else {
      // The user is completing the transaction, they should get the
      // amount that the router deposited less fees for relayer.

      // Get the amount to send
      uint256 toSend;
      unchecked {
        toSend = txData.amount - relayerFee;
      }

      // Send the relayer the fee
      if (relayerFee > 0) {
        LibAsset.transferAsset(txData.receivingAssetId, payable(msg.sender), relayerFee);
      }

      // Handle receiver chain external calls if needed
      if (txData.callTo == address(0)) {
        // No external calls, send directly to receiving address
        if (toSend > 0) {
          LibAsset.transferAsset(txData.receivingAssetId, payable(txData.receivingAddress), toSend);
        }
      } else {
        // Handle external calls with a fallback to the receiving
        // address in case the call fails so the funds dont remain
        // locked.

        // First, transfer the funds to the helper if needed
        // Cache in mem for gas
        bool isEther = LibAsset.isEther(txData.receivingAssetId);
        if (!isEther && toSend > 0) {
          LibAsset.transferERC20(txData.receivingAssetId, address(interpreter), toSend);
        }

        // Next, call `execute` on the helper. Helpers should internally
        // track funds to make sure no one user is able to take all funds
        // for tx, and handle the case of reversions
        interpreter.execute{ value: isEther ? toSend : 0}(
          txData.transactionId,
          payable(txData.callTo),
          txData.receivingAssetId,
          payable(txData.receivingAddress),
          toSend,
          callData
        );
      }
    }

    // Emit event
    emit TransactionFulfilled(txData.user, txData.router, txData.transactionId, txData, relayerFee, signature, callData, msg.sender);

    return txData;
  }

  /// @notice Any crosschain transaction can be cancelled after it has been
  ///         created to prevent indefinite lock up of funds. After the
  ///         transaction has expired, anyone can cancel it. Before the
  ///         expiry, only the recipient of the funds on the given chain is
  ///         able to cancel. On the sending chain, this means only the router
  ///         is able to cancel before the expiry, while only the user can
  ///         prematurely cancel on the receiving chain.
  /// @param txData All of the data (invariant and variant) for a crosschain
  ///               transaction. The variant data provided is checked against
  ///               what was stored when the `prepare` function was called.
  /// @param signature The user's signature that allows a transaction to be
  ///                  cancelled on the receiving chain.
  function cancel(TransactionData calldata txData, bytes calldata signature)
    external
    override
    nonReentrant
    returns (TransactionData memory)
  {
    // Make sure params match against stored data
    // Also checks that there is an active transfer here
    // Also checks that sender or receiver chainID is this chainId (bc we checked it previously)

    // Get the hash of the invariant tx data. This hash is the same
    // between sending and receiving chains. The variant data is stored
    // in the contract when `prepare` is called within the mapping.
    bytes32 digest = hashInvariantTransactionData(txData);

    // Verify the variant data is correct
    require(variantTransactionData[digest] == hashVariantTransactionData(txData.amount, txData.expiry, txData.preparedBlockNumber), "#C:019");

    // Make sure the transaction wasn't already completed
    require(txData.preparedBlockNumber > 0, "#C:021");

    // To prevent `fulfill` / `cancel` from being called multiple times, the
    // preparedBlockNumber is set to 0 before being hashed. The value of the
    // mapping is explicitly *not* zeroed out so users who come online without
    // a store can tell the difference between a transaction that has not been
    // prepared, and a transaction that was already completed on the receiver
    // chain.
    variantTransactionData[digest] = hashVariantTransactionData(txData.amount, txData.expiry, 0);

    // Return the appropriate locked funds
    if (txData.sendingChainId == getChainId()) {
      // Sender side, funds must be returned to the user
      if (txData.expiry >= block.timestamp) {
        // Timeout has not expired and tx may only be cancelled by router
        // NOTE: no need to validate the signature here, since you are requiring
        // the router must be the sender when the cancellation is during the
        // fulfill-able window
        require(msg.sender == txData.router, "#C:025");
      }

      // Return users locked funds
      if (txData.amount > 0) {
        LibAsset.transferAsset(txData.sendingAssetId, payable(txData.sendingChainFallback), txData.amount);
      }

    } else {
      // Receiver side, router liquidity is returned
      if (txData.expiry >= block.timestamp) {
        // Timeout has not expired and tx may only be cancelled by user
        // Validate signature
        require(msg.sender == txData.user || recoverCancelSignature(txData.transactionId, signature) == txData.user, "#C:022");

        // NOTE: there is no incentive here for relayers to submit this on
        // behalf of the user (i.e. fee not respected) because the user has not
        // locked funds on this contract. However, if the user reveals their
        // cancel signature to the router, they are incentivized to submit it
        // to unlock their own funds
      }

      // Return liquidity to router
      routerBalances[txData.router][txData.receivingAssetId] += txData.amount;
    }

    // Emit event
    emit TransactionCancelled(txData.user, txData.router, txData.transactionId, txData, msg.sender);

    // Return
    return txData;
  }

  //////////////////////////
  /// Private functions ///
  //////////////////////////

  /// @notice Contains logic to add liquidity for a given router
  /// @param amount The amount of liquidity to add for the router
  /// @param assetId The address (or `address(0)` if native asset) of the
  ///                asset you're adding liquidity for
  /// @param router The router you are adding liquidity on behalf of
  function _addLiquidityForRouter(
    uint256 amount,
    address assetId,
    address router
  ) internal {
    // Sanity check: router is sensible
    require(router != address(0), "#AL:001");

    // Sanity check: nonzero amounts
    require(amount > 0, "#AL:002");

    // Store renounced() result in memory for gas
    bool isRenounced = renounced();

    // Router is approved
    require(isRenounced || approvedRouters[router], "#AL:003");

    // Asset is approved
    require(isRenounced || approvedAssets[assetId], "#AL:004");

    // Update the router balances
    routerBalances[router][assetId] += amount;

    // Validate correct amounts are transferred
    if (LibAsset.isEther(assetId)) {
      require(msg.value == amount, "#AL:005");
    } else {
      require(msg.value == 0, "#AL:006");
      LibAsset.transferFromERC20(assetId, msg.sender, address(this), amount);
    }

    // Emit event
    emit LiquidityAdded(router, assetId, amount, msg.sender);
  }

  /// @notice Recovers the signer from the signature provided by the user
  /// @param transactionId Transaction identifier of tx being recovered
  /// @param signature The signature you are recovering the signer from
  function recoverCancelSignature(bytes32 transactionId, bytes calldata signature) internal pure returns (address) {
    // Create the signed payload
    SignedCancelData memory payload = SignedCancelData({
      transactionId: transactionId,
      functionIdentifier: "cancel"
    });

    // Recover
    return recoverSignature(abi.encode(payload), signature);
  }

  /// @notice Recovers the signer from the signature provided by the user
  /// @param transactionId Transaction identifier of tx being recovered
  /// @param relayerFee The fee paid to the relayer for submitting the
  ///                   tx on behalf of the user.
  /// @param signature The signature you are recovering the signer from
  function recoverFulfillSignature(
    bytes32 transactionId,
    uint256 relayerFee,
    bytes calldata signature
  ) internal pure returns (address) {
    // Create the signed payload
    SignedFulfillData memory payload = SignedFulfillData({
      transactionId: transactionId,
      relayerFee: relayerFee,
      functionIdentifier: "fulfill"
    });

    // Recover
    return recoverSignature(abi.encode(payload), signature);
  }

  /// @notice Recovers the signer provided for any encoded payload
  /// @param encodedPayload The abi.encode() result of the payload
  /// @param signature The signature to recover signer from
  function recoverSignature(bytes memory encodedPayload, bytes calldata  signature) internal pure returns (address) {
    // Recover
    return ECDSA.recover(
      ECDSA.toEthSignedMessageHash(keccak256(encodedPayload)),
      signature
    );
  }

  /// @notice Returns the hash of only the invariant portions of a given
  ///         crosschain transaction
  /// @param txData TransactionData to hash
  function hashInvariantTransactionData(TransactionData calldata txData) internal pure returns (bytes32) {
    InvariantTransactionData memory invariant = InvariantTransactionData({
      user: txData.user,
      router: txData.router,
      sendingAssetId: txData.sendingAssetId,
      receivingAssetId: txData.receivingAssetId,
      sendingChainFallback: txData.sendingChainFallback,
      callTo: txData.callTo,
      receivingAddress: txData.receivingAddress,
      sendingChainId: txData.sendingChainId,
      receivingChainId: txData.receivingChainId,
      callDataHash: txData.callDataHash,
      transactionId: txData.transactionId
    });
    return keccak256(abi.encode(invariant));
  }

  /// @notice Returns the hash of only the variant portions of a given
  ///         crosschain transaction
  /// @param amount amount to hash
  /// @param expiry expiry to hash
  /// @param preparedBlockNumber preparedBlockNumber to hash
  function hashVariantTransactionData(uint256 amount, uint256 expiry, uint256 preparedBlockNumber) internal pure returns (bytes32) {
    VariantTransactionData memory variant = VariantTransactionData({
      amount: amount,
      expiry: expiry,
      preparedBlockNumber: preparedBlockNumber
    });
    return keccak256(abi.encode(variant));
  }
}<|MERGE_RESOLUTION|>--- conflicted
+++ resolved
@@ -79,8 +79,6 @@
     interpreter = new FulfillInterpreter(address(this));
   }
 
-<<<<<<< HEAD
-=======
   /// @notice Allows us to get the chainId that this factory will use in the create2 salt
   function getChainId() public view override returns (uint256 _chainId) {
     // Hold in memory to reduce sload calls
@@ -101,13 +99,6 @@
     return chainId;
   }
 
-  /// @notice Indicates if the ownership has been renounced() by
-  ///         checking if current owner is address(0)
-  function renounced() public view override returns (bool) {
-    return owner() == address(0);
-  }
-
->>>>>>> 22d217dc
   /// @notice Used to add routers that can transact crosschain
   /// @param router Router address to add
   function addRouter(address router) external override onlyOwner {
