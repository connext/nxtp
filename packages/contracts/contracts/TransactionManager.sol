// SPDX-License-Identifier: UNLICENSED
pragma solidity 0.8.4;

import "./interfaces/IFulfillInterpreter.sol";
import "./interfaces/ITransactionManager.sol";
import "./interpreters/FulfillInterpreter.sol";
import "./lib/LibAsset.sol";
import "@openzeppelin/contracts/access/Ownable.sol";
import "@openzeppelin/contracts/security/ReentrancyGuard.sol";
import "@openzeppelin/contracts/utils/cryptography/ECDSA.sol";

// Outstanding qs:
// - what happens if you have unique user data, but duplicate tx ids?
//   no requires here would catch this, the tx would be properly prepared
//
// - we validate all the inputs but the amount, bidSignature, and encodedBid.
//   bidSignature and encodedBid could be used as slashing later, and their
//   validation is out of scope of this function. But, do we want to be able
//   to use this to send 0-value amounts? basically as some incentivized
//   relayer? would that break bidding?


/// @title TransactionManager
/// @author Connext <support@connext.network>
/// @notice This contract holds the logic to facilitate crosschain transactions.
///         Transactions go through three phases:
///
///         1. Route Auction: User broadcasts to our network signalling their 
///         desired route. Routers respond with sealed bids containing 
///         commitments to fulfilling the transaction within a certain time and 
///         price range.
///
///         2. Prepare: Once the auction is completed, the transaction can be 
///         prepared. The user submits a transaction to `TransactionManager` 
///         contract on sender-side chain containing router's signed bid. This 
///         transaction locks up the users funds on the sending chiain. Upon 
///         detecting an event containing their signed bid from the chain, 
///         router submits the same transaction to `TransactionManager` on the 
///         receiver-side chain, and locks up a corresponding amount of 
///         liquidity. The amount locked on the receiving chain is `sending 
///         amount - auction fee` so the router is incentivized to complete the 
///         transaction.
///
///         3. Fulfill: Upon detecting the `TransactionPrepared` event on the 
///         receiver-side chain, the user signs a message and sends it to a 
///         relayer, who will earn a fee for submission. The relayer (which may 
///         be the router) then submits the message to the `TransactionManager` 
///         to complete their transaction on receiver-side chain and claim the 
///         funds locked by the router. A relayer is used here to allow users 
///         to submit transactions with arbitrary calldata on the receiving 
///         chain without needing gas to do so. The router then submits the 
///         same signed message and completes transaction on sender-side, 
///         unlocking the original `amount`.
///
///         If a transaction is not fulfilled within a fixed timeout, it 
///         reverts and can be reclaimed by the party that called `prepare` on 
///         each chain (initiator). Additionally, transactions can be cancelled 
///         unilaterally by the person owed funds on that chain (router for 
///         sending chain, user for receiving chain) prior to expiry.

contract TransactionManager is ReentrancyGuard, Ownable, ITransactionManager {
  /// @dev For percentage math
  using WadRayMath for uint256;

  /// @dev Mapping of router to balance specific to asset
  mapping(address => mapping(address => uint256)) public routerPercentages;

  /// @dev Mapping of user deposits in contract to asset
  mapping(address => uint256) public userDeposits;

  /// @dev Mapping of allowed router addresses
  mapping(address => bool) public approvedRouters;

  /// @dev Mapping of allowed assetIds on same chain of contract
  mapping(address => bool) public approvedAssets;

  /// @dev Indicates if the ownership has been renounced
  bool public renounced = false;

  /// @dev Mapping of hash of `InvariantTransactionData` to the hash
  //       of the `VariantTransactionData`
  mapping(bytes32 => bytes32) public variantTransactionData;

  /// @dev The chain id of the contract, is passed in to avoid any evm issues
  uint256 public immutable chainId;

  /// @dev Minimum timeout (will be the lowest on the receiving chain)
  uint256 public constant MIN_TIMEOUT = 1 days; // 24 hours

  /// @dev Maximum timeout
  uint256 public constant MAX_TIMEOUT = 30 days; // 720 hours

  IFulfillInterpreter private interpreter;

  constructor(uint256 _chainId, address _interpreter) {
    chainId = _chainId;
    interpreter = FulfillInterpreter(_interpreter);
  }

  /// @notice Gets amounts from router percentages
  /// @param assetId Asset for percentage
  /// @param router Router you want balance of
  function getRouterBalance(address assetId, address router) external override returns (uint256) {
    return getAmountFromPercentOfRouterTotals(assetId, routerPercentages[router]);
  }

  /// @notice Removes any ownership privelenges. Used to allow 
  ///         arbitrary assets and routers
  function renounce() external override onlyOwner {
    renounced = true;
    renounceOwnership();
  }

  /// @notice Used to add routers that can transact crosschain
  /// @param router Router address to add
  function addRouter(address router) external override onlyOwner {
    approvedRouters[router] = true;
  }

  /// @notice Used to remove routers that can transact crosschain
  /// @param router Router address to remove
  function removeRouter(address router) external override onlyOwner {
    approvedRouters[router] = false;
  }

  /// @notice Used to add assets on same chain as contract that can
  ///         be transferred.
  /// @param assetId AssetId to add
  function addAssetId(address assetId) external override onlyOwner {
    approvedAssets[assetId] = true;
  }

  /// @notice Used to remove assets on same chain as contract that can
  ///         be transferred.
  /// @param assetId AssetId to remove
  function removeAssetId(address assetId) external override onlyOwner {
    approvedAssets[assetId] = false;
  }

  /// @notice This is used by any router to increase their available
  ///         liquidity for a given asset.
  /// @param amount The amount of liquidity to add for the router
  /// @param assetId The address (or `address(0)` if native asset) of the
  ///                asset you're adding liquidity for
  /// @param router The router you are adding liquidity on behalf of
  function addLiquidity(uint256 amount, address assetId, address router) external payable override {
    // Sanity check: router is sensible
    require(router != address(0), "addLiquidity: ROUTER_EMPTY");

    // Sanity check: nonzero amounts
    require(amount > 0, "addLiquidity: AMOUNT_IS_ZERO");

    // Router is approved
    require(renounced || approvedRouters[router], "addLiquidity: BAD_ROUTER");

    // Asset is approved
    require(renounced || approvedAssets[assetId], "addLiquidity: BAD_ASSET");

    // Get the percent from amount
    uint256 percent = getPercentOfRouterTotalsFromAmount(assetId, amount);

    // Update the router balances
    routerPercentages[router][assetId] += percent;

    // Validate correct amounts are transferred
    if (LibAsset.isEther(assetId)) {
      require(msg.value == amount, "addLiquidity: VALUE_MISMATCH");
    } else {
      require(msg.value == 0, "addLiquidity: ETH_WITH_ERC_TRANSFER");
      // TODO: fix for fee on transfer
      LibAsset.transferFromERC20(assetId, msg.sender, address(this), amount);
    }

    // Emit event
    emit LiquidityAdded(router, assetId, amount, percent, msg.sender);
  }

  /// @notice This is used by any router to decrease their available
  ///         liquidity for a given asset.
  /// @param amount The amount of liquidity to remove for the router
  /// @param assetId The address (or `address(0)` if native asset) of the
  ///                asset you're removing liquidity for
  /// @param recipient The address that will receive the liquidity being removed
  function removeLiquidity(
    uint256 amount,
    address assetId,
    address payable recipient
  ) external override {
    // Sanity check: recipient is sensible
    require(recipient != address(0), "removeLiquidity: RECIPIENT_EMPTY");

    // Sanity check: nonzero amounts
    require(amount > 0, "removeLiquidity: AMOUNT_IS_ZERO");

    // Convert amount to percentage
    uint256 percentToRemove = getPercentOfRouterTotalsFromAmount(assetId, amount);

    // Get stored percentage
    uint256 routerPercent = routerBalances[msg.sender][assetId];

    // Sanity check: percent can be deducted for the router
    require(routerPercent >= percentToRemove, "removeLiquidity: INSUFFICIENT_FUNDS");

    // Update router balances
<<<<<<< HEAD
    routerPercentages[msg.sender][assetId] = routerPercent - percentToRemove;
=======
    unchecked {
      routerBalances[msg.sender][assetId] = routerBalance - amount;
    }
>>>>>>> 85b16ff3

    // Transfer from contract to specified recipient
    LibAsset.transferAsset(assetId, recipient, amount);

    // Emit event
    emit LiquidityRemoved(
      msg.sender,
      assetId, 
      amount,
      routerPercent - percentToRemove;,
      recipient
    );
  }

  /// @notice This function creates a crosschain transaction. When called on
  ///         the sending chain, the user is expected to lock up funds. When
  ///         called on the receiving chain, the router deducts the transfer
  ///         amount from the available liquidity. The majority of the
  ///         information about a given transfer does not change between chains,
  ///         with three notable exceptions: `amount`, `expiry`, and 
  ///         `preparedBlock`. The `amount` and `expiry` are decremented
  ///         between sending and receiving chains to provide an incentive for 
  ///         the router to complete the transaction and time for the router to
  ///         fulfill the transaction on the sending chain after the unlocking
  ///         signature is revealed, respectively.
  /// @param invariantData The data for a crosschain transaction that will
  ///                      not change between sending and receiving chains.
  ///                      The hash of this data is used as the key to store 
  ///                      the inforamtion that does change between chains 
  ///                      (amount, expiry,preparedBlock) for verification
  /// @param amount The amount of the transaction on this chain
  /// @param expiry The block.timestamp when the transaction will no longer be
  ///               fulfillable and is freely cancellable on this chain
  /// @param encryptedCallData The calldata to be executed when the tx is
  ///                          fulfilled. Used in the function to allow the user
  ///                          to reconstruct the tx from events. Hash is stored
  ///                          onchain to prevent shenanigans.
  /// @param encodedBid The encoded bid that was accepted by the user for this
  ///                   crosschain transfer. It is supplied as a param to the
  ///                   function but is only used in event emission
  /// @param bidSignature The signature of the bidder on the encoded bid for
  ///                     this transaction. Only used within the function for
  ///                     event emission. The validity of the bid and
  ///                     bidSignature are enforced offchain
  function prepare(
    InvariantTransactionData calldata invariantData,
    uint256 amount,
    uint256 expiry,
    bytes calldata encryptedCallData,
    bytes calldata encodedBid,
    bytes calldata bidSignature,
    bytes calldata userSignature
  ) external payable override returns (TransactionData memory) {
    // Sanity check: user is sensible
    require(invariantData.user != address(0), "prepare: USER_EMPTY");

    // Sanity check: router is sensible
    require(invariantData.router != address(0), "prepare: ROUTER_EMPTY");

    // Router is approved
    require(renounced || approvedRouters[invariantData.router], "prepare: BAD_ROUTER");

    // Sanity check: sendingChainFallback is sensible
    require(invariantData.sendingChainFallback != address(0), "prepare: SENDING_CHAIN_FALLBACK_EMPTY");

    // Sanity check: valid fallback
    require(invariantData.receivingAddress != address(0), "prepare: RECEIVING_ADDRESS_EMPTY");

    // Make sure the chains are different
    require(invariantData.sendingChainId != invariantData.receivingChainId, "prepare: SAME_CHAINIDS");

    // Make sure the chains are relevant
    require(invariantData.sendingChainId == chainId || invariantData.receivingChainId == chainId, "prepare: INVALID_CHAINIDS");

    // Make sure the expiry is greater than min
    require((expiry - block.timestamp) >= MIN_TIMEOUT, "prepare: TIMEOUT_TOO_LOW");

    // Make sure the expiry is lower than max
    require((expiry - block.timestamp) <= MAX_TIMEOUT, "prepare: TIMEOUT_TOO_HIGH");

    // Make sure the hash is not a duplicate
    // NOTE: keccak256(abi.encode(invariantData)) is repeated due to stack
    // too deep errors
    require(variantTransactionData[keccak256(abi.encode(invariantData))] == bytes32(0), "prepare: DIGEST_EXISTS");

    // NOTE: the `encodedBid` and `bidSignature` are simply passed through
    //       to the contract emitted event to ensure the availability of
    //       this information. Their validity is asserted offchain, and
    //       is out of scope of this contract. They are used as inputs so
    //       in the event of a router or user crash, they may recover the
    //       correct bid information without requiring an offchain store.

    // First determine if this is sender side or receiver side
    if (invariantData.sendingChainId == chainId) {
      // Make sure user is caller or has signed
      require(msg.sender == invariantData.user || recoverPrepareSignature(invariantData.transactionId, amount, userSignature) == invariantData.user, "prepare: USER_MISMATCH");

      // Sanity check: amount is sensible
      // Only check on sending chain to enforce router fees. Transactions could
      // be 0-valued on receiving chain if it is just a value-less call to some
      // `IFulfillHelper`
      require(amount > 0, "prepare: AMOUNT_IS_ZERO");

      // Asset is approved
      require(renounced || approvedAssets[invariantData.sendingAssetId], "prepare: BAD_ASSET");

      // Store the transaction variants
      variantTransactionData[keccak256(abi.encode(invariantData))] = hashVariantTransactionData(amount, expiry, block.number);

      // This is sender side prepare. The user is beginning the process of 
      // submitting an onchain tx after accepting some bid. They should
      // lock their funds in the contract for the router to claim after
      // they have revealed their signature on the receiving chain via
      // submitting a corresponding `fulfill` tx

      // Validate correct amounts on msg and transfer from user to
      // contract
      if (LibAsset.isEther(invariantData.sendingAssetId)) {
        require(msg.value == amount, "prepare: VALUE_MISMATCH");
      } else {
        require(msg.value == 0, "prepare: ETH_WITH_ERC_TRANSFER");
        LibAsset.transferFromERC20(invariantData.sendingAssetId, msg.sender, address(this), amount);
      }
    } else {
      // This is receiver side prepare. The router has proposed a bid on the
      // transfer which the user has accepted. They can now lock up their
      // own liquidity on th receiving chain, which the user can unlock by
      // calling `fulfill`. When creating the `amount` and `expiry` on the
      // receiving chain, the router should have decremented both. The
      // expiry should be decremented to ensure the router has time to
      // complete the sender-side transaction after the user completes the
      // receiver-side transactoin. The amount should be decremented to act as
      // a fee to incentivize the router to complete the transaction properly.

      // Check that the caller is the router
      require(msg.sender == invariantData.router, "prepare: ROUTER_MISMATCH");

      // Check that the router isnt accidentally locking funds in the contract
      require(msg.value == 0, "prepare: ETH_WITH_ROUTER_PREPARE");

      // Check that router has liquidity
      require(routerBalances[invariantData.router][invariantData.receivingAssetId] >= amount, "prepare: INSUFFICIENT_LIQUIDITY");

      // Store the transaction variants
      variantTransactionData[keccak256(abi.encode(invariantData))] = hashVariantTransactionData(amount, expiry, block.number);

      // Decrement the router liquidity
      // using unchecked because underflow protected against with require
      unchecked {
        routerBalances[invariantData.router][invariantData.receivingAssetId] -= amount;
      }
    }

    // Emit event
    TransactionData memory txData = TransactionData({
      user: invariantData.user,
      router: invariantData.router,
      sendingAssetId: invariantData.sendingAssetId,
      receivingAssetId: invariantData.receivingAssetId,
      sendingChainFallback: invariantData.sendingChainFallback,
      callTo: invariantData.callTo,
      receivingAddress: invariantData.receivingAddress,
      callDataHash: invariantData.callDataHash,
      transactionId: invariantData.transactionId,
      sendingChainId: invariantData.sendingChainId,
      receivingChainId: invariantData.receivingChainId,
      amount: amount,
      expiry: expiry,
      preparedBlockNumber: block.number
    });
    emit TransactionPrepared(txData.user, txData.router, txData.transactionId, txData, msg.sender, encryptedCallData, encodedBid, bidSignature);
    return txData;
  }



  /// @notice This function completes a crosschain transaction. When called on
  ///         the receiving chain, the user reveals their signature on the
  ///         invariant parts of the transaction data and is sent the 
  ///         appropriate amount. The router then uses this signature to
  ///         unlock the corresponding funds on the receiving chain, which are
  ///         then added back to their available liquidity. The user includes a
  ///         relayer fee since it is not assumed they will have gas on the
  ///         receiving chain. This function *must* be called before the
  ///         transaction expiry has elapsed.
  /// @param txData All of the data (invariant and variant) for a crosschain
  ///               transaction. The variant data provided is checked against
  ///               what was stored when the `prepare` function was called.
  /// @param relayerFee The fee that should go to the relayer when they are
  ///                   calling the function on the receiving chain for the user
  /// @param signature The users signature on the invariant data + fee that
  ///                  can be used by the router to unlock the transaction on 
  ///                  the sending chain
  /// @param callData The calldata to be sent to and executed by the 
  ///                 `FulfillHelper`
  function fulfill(
    TransactionData calldata txData,
    uint256 relayerFee,
    bytes calldata signature, // signature on fee + digest
    bytes calldata callData
  ) external override nonReentrant returns (TransactionData memory) {
    // Get the hash of the invariant tx data. This hash is the same
    // between sending and receiving chains. The variant data is stored
    // in the contract when `prepare` is called within the mapping.
    bytes32 digest = hashInvariantTransactionData(txData);

    // Make sure that the variant data matches what was stored
    require(variantTransactionData[digest] == hashVariantTransactionData(txData.amount, txData.expiry, txData.preparedBlockNumber), "fulfill: INVALID_VARIANT_DATA");

    // Make sure the expiry has not elapsed
    require(txData.expiry >= block.timestamp, "fulfill: EXPIRED");

    // Make sure the transaction wasn't already completed
    require(txData.preparedBlockNumber > 0, "fulfill: ALREADY_COMPLETED");

    // Validate the user has signed
    require(recoverFulfillSignature(txData.transactionId, relayerFee, signature) == txData.user, "fulfill: INVALID_SIGNATURE");

    // Sanity check: fee <= amount. Allow `=` in case of only wanting to execute
    // 0-value crosschain tx, so only providing the fee amount
    require(relayerFee <= txData.amount, "fulfill: INVALID_RELAYER_FEE");

    // Check provided callData matches stored hash
    require(keccak256(callData) == txData.callDataHash, "fulfill: INVALID_CALL_DATA");

    // To prevent `fulfill` / `cancel` from being called multiple times, the
    // preparedBlockNumber is set to 0 before being hashed. The value of the
    // mapping is explicitly *not* zeroed out so users who come online without
    // a store can tell the difference between a transaction that has not been
    // prepared, and a transaction that was already completed on the receiver
    // chain.
    variantTransactionData[digest] = hashVariantTransactionData(txData.amount, txData.expiry, 0);

    if (txData.sendingChainId == chainId) {
      // The router is completing the transaction, they should get the
      // amount that the user deposited credited to their liquidity
      // reserves.

      // Make sure that the user is not accidentally fulfilling the transaction
      // on the sending chain
      require(msg.sender == txData.router, "fulfill: ROUTER_MISMATCH");

      // Complete tx to router for original sending amount
      routerBalances[txData.router][txData.sendingAssetId] += txData.amount;
      
    } else {
      // The user is completing the transaction, they should get the
      // amount that the router deposited less fees for relayer.

      // Get the amount to send
      uint256 toSend;
      unchecked {
        toSend = txData.amount - relayerFee;
      }

      // Send the relayer the fee
      if (relayerFee > 0) {
        LibAsset.transferAsset(txData.receivingAssetId, payable(msg.sender), relayerFee);
      }

      // Handle receiver chain external calls if needed
      if (txData.callTo == address(0)) {
        // No external calls, send directly to receiving address
        if (toSend > 0) {
          LibAsset.transferAsset(txData.receivingAssetId, payable(txData.receivingAddress), toSend);
        }
      } else {
        // Handle external calls with a fallback to the receiving
        // address in case the call fails so the funds dont remain
        // locked.

        // First, transfer the funds to the helper if needed
        if (!LibAsset.isEther(txData.receivingAssetId) && toSend > 0) {
          LibAsset.transferERC20(txData.receivingAssetId, address(interpreter), toSend);
        }

        // Next, call `execute` on the helper. Helpers should internally
        // track funds to make sure no one user is able to take all funds
        // for tx, and handle the case of reversions
        interpreter.execute{ value: LibAsset.isEther(txData.receivingAssetId) ? toSend : 0}(
          payable(txData.callTo),
          txData.receivingAssetId,
          payable(txData.receivingAddress),
          toSend,
          callData
        );
      }
    }

    // Emit event
    emit TransactionFulfilled(txData.user, txData.router, txData.transactionId, txData, relayerFee, signature, callData, msg.sender);

    return txData;
  }

  /// @notice Any crosschain transaction can be cancelled after it has been
  ///         created to prevent indefinite lock up of funds. After the
  ///         transaction has expired, anyone can cancel it. Before the
  ///         expiry, only the recipient of the funds on the given chain is
  ///         able to cancel. On the sending chain, this means only the router
  ///         is able to cancel before the expiry, while only the user can
  ///         prematurely cancel on the receiving chain.
  /// @param txData All of the data (invariant and variant) for a crosschain
  ///               transaction. The variant data provided is checked against
  ///               what was stored when the `prepare` function was called.
  /// @param relayerFee The fee that should go to the relayer when they are
  ///                   calling the function for the user
  /// @param signature The user's signature that allows a transaction to be
  ///                  cancelled on the receiving chain.
  function cancel(TransactionData calldata txData, uint256 relayerFee, bytes calldata signature)
    external
    override
    nonReentrant
    returns (TransactionData memory)
  {
    // Make sure params match against stored data
    // Also checks that there is an active transfer here
    // Also checks that sender or receiver chainID is this chainId (bc we checked it previously)

    // Get the hash of the invariant tx data. This hash is the same
    // between sending and receiving chains. The variant data is stored
    // in the contract when `prepare` is called within the mapping.
    bytes32 digest = hashInvariantTransactionData(txData);

    // Verify the variant data is correct
    require(variantTransactionData[digest] == hashVariantTransactionData(txData.amount, txData.expiry, txData.preparedBlockNumber), "cancel: INVALID_VARIANT_DATA");

    // Make sure the transaction wasn't already completed
    require(txData.preparedBlockNumber > 0, "cancel: ALREADY_COMPLETED");

    // Sanity check: fee <= amount. Allow `=` in case of only wanting to execute
    // 0-value crosschain tx, so only providing the fee amount
    require(relayerFee <= txData.amount, "cancel: INVALID_RELAYER_FEE");

    // To prevent `fulfill` / `cancel` from being called multiple times, the
    // preparedBlockNumber is set to 0 before being hashed. The value of the
    // mapping is explicitly *not* zeroed out so users who come online without
    // a store can tell the difference between a transaction that has not been
    // prepared, and a transaction that was already completed on the receiver
    // chain.
    variantTransactionData[digest] = hashVariantTransactionData(txData.amount, txData.expiry, 0);

    // Return the appropriate locked funds
    if (txData.sendingChainId == chainId) {
      // Sender side, funds must be returned to the user
      if (txData.expiry >= block.timestamp) {
        // Timeout has not expired and tx may only be cancelled by router
        // NOTE: no need to validate the signature here, since you are requiring
        // the router must be the sender when the cancellation is during the
        // fulfill-able window
        require(msg.sender == txData.router, "cancel: ROUTER_MUST_CANCEL");

        // Return totality of locked funds to provided fallbacl
        LibAsset.transferAsset(txData.sendingAssetId, payable(txData.sendingChainFallback), txData.amount);
      } else {
        // When the user could be unlocking funds through a relayer, validate
        // their signature and payout the relayer.
        if (relayerFee > 0) {
          require(msg.sender == txData.user || recoverCancelSignature(txData.transactionId, relayerFee, signature) == txData.user, "cancel: INVALID_SIGNATURE");

          LibAsset.transferAsset(txData.sendingAssetId, payable(msg.sender), relayerFee);
        }

        // Get the amount to refund the user
        uint256 toRefund;
        unchecked {
          toRefund = txData.amount - relayerFee; 
        }

        // Return locked funds to sending chain fallback
        if (toRefund > 0) {
          LibAsset.transferAsset(txData.sendingAssetId, payable(txData.sendingChainFallback), toRefund);
        }
      }

    } else {
      // Receiver side, router liquidity is returned
      if (txData.expiry >= block.timestamp) {
        // Timeout has not expired and tx may only be cancelled by user
        // Validate signature
        require(msg.sender == txData.user || recoverCancelSignature(txData.transactionId, relayerFee, signature) == txData.user, "cancel: INVALID_SIGNATURE");

        // NOTE: there is no incentive here for relayers to submit this on
        // behalf of the user (i.e. fee not respected) because the user has not
        // locked funds on this contract.
      }

      // Return liquidity to router
      routerBalances[txData.router][txData.receivingAssetId] += txData.amount;
    }

    // Emit event
    emit TransactionCancelled(txData.user, txData.router, txData.transactionId, txData, relayerFee, msg.sender);

    // Return
    return txData;
  }

  //////////////////////////
  /// Private functions ///
  //////////////////////////

  /// @notice Gets a percentage ownership from a given amount
  /// @param assetId Asset for percentage
  /// @param amount Raw amount to convert
  function getPercentOfRouterTotalsFromAmount(address assetId, uint256 amount) internal view returns (uint256) {
    // Get total balance on contract
    uint256 total = LibAsset.getOwnBalance(assetId);

    // Get router total
    uint256 routerTotal = total - userDeposits[assetId];

    // If either totals or amount are 0, exit
    if (amount == 0 || total == 0 || routerTotal == 0) {
      return 0;
    }

    // Convert to a percentage
    return amount
      .wadToRay()
      .rayDiv(routerTotal)
      .rayMul(100)
      .rayToWad();
  }

  /// @notice Gets an amount from a percentage
  /// @param assetId Asset for percentage
  /// @param percentage Percent of router total to convert to amount
  function getAmountFromPercentOfRouterTotals(address assetId, uint256 percentage) internal view returns (uint256) {
    // Get total balance on contract
    uint256 total = LibAsset.getOwnBalance(assetId);

    // Get router total
    uint256 routerTotal = total - userDeposits[assetId];

    // If either totals or amount are 0, exit
    if (percentage == 0 || total == 0 || routerTotal == 0) {
      return 0;
    }

    // Convert to a percentage
    return percentage
      .wadToRay()
      .rayDiv(100)
      .rayMul(routerTotal)
      .rayToWad();
  }

  /// @notice Recovers the signer from the signature provided to the `fulfill`
  ///         function. Returns the address recovered
  /// @param transactionId Transaction identifier of tx being fulfilled
  /// @param relayerFee The fee paid to the relayer for submitting the fulfill
  ///                   tx on behalf of the user.
  /// @param signature The signature you are recovering the signer from
  function recoverFulfillSignature(
    bytes32 transactionId,
    uint256 relayerFee,
    bytes calldata signature
  ) internal pure returns (address) {
    // Create the signed payload
    SignedFulfillData memory payload = SignedFulfillData({transactionId: transactionId, relayerFee: relayerFee});

    // Recover
    return ECDSA.recover(ECDSA.toEthSignedMessageHash(keccak256(abi.encode(payload))), signature);
  }

  /// @notice Recovers the signer from the signature provided to the `cancel`
  ///         function. Returns the address recovered
  /// @param transactionId Transaction identifier of tx being cancelled
  /// @param relayerFee The fee paid to the relayer for submitting the cancel
  ///                   tx on behalf of the user.
  /// @param signature The signature you are recovering the signer from
  function recoverCancelSignature(bytes32 transactionId, uint256 relayerFee, bytes calldata signature)
    internal
    pure
    returns (address)
  {
    // Create the signed payload
    SignedCancelData memory payload = SignedCancelData({transactionId: transactionId, cancel: "cancel", relayerFee: relayerFee});

    // Recover
    return ECDSA.recover(ECDSA.toEthSignedMessageHash(keccak256(abi.encode(payload))), signature);
  }

  /// @notice Recovers the signer from the signature provided to the `cancel`
  ///         function. Returns the address recovered
  /// @param transactionId Transaction identifier of tx being cancelled
  /// @param amount The transaction amount
  ///                   tx on behalf of the user.
  /// @param signature The signature you are recovering the signer from
  function recoverPrepareSignature(bytes32 transactionId, uint256 amount, bytes calldata signature)
    internal
    pure
    returns (address)
  {
    // Create the signed payload
    SignedPrepareData memory payload = SignedPrepareData({transactionId: transactionId, prepare: "prepare", amount: amount});

    // Recover
    return ECDSA.recover(ECDSA.toEthSignedMessageHash(keccak256(abi.encode(payload))), signature);
  }

  /// @notice Returns the hash of only the invariant portions of a given
  ///         crosschain transaction
  /// @param txData TransactionData to hash
  function hashInvariantTransactionData(TransactionData calldata txData) internal pure returns (bytes32) {
    InvariantTransactionData memory invariant = InvariantTransactionData({
      user: txData.user,
      router: txData.router,
      sendingAssetId: txData.sendingAssetId,
      receivingAssetId: txData.receivingAssetId,
      sendingChainFallback: txData.sendingChainFallback,
      callTo: txData.callTo,
      receivingAddress: txData.receivingAddress,
      sendingChainId: txData.sendingChainId,
      receivingChainId: txData.receivingChainId,
      callDataHash: txData.callDataHash,
      transactionId: txData.transactionId
    });
    return keccak256(abi.encode(invariant));
  }

  /// @notice Returns the hash of only the variant portions of a given
  ///         crosschain transaction
  /// @param amount amount to hash
  /// @param expiry expiry to hash
  /// @param preparedBlockNumber preparedBlockNumber to hash
  function hashVariantTransactionData(uint256 amount, uint256 expiry, uint256 preparedBlockNumber) internal pure returns (bytes32) {
    VariantTransactionData memory variant = VariantTransactionData({
      amount: amount,
      expiry: expiry,
      preparedBlockNumber: preparedBlockNumber
    });
    return keccak256(abi.encode(variant));
  }
}<|MERGE_RESOLUTION|>--- conflicted
+++ resolved
@@ -201,14 +201,10 @@
     // Sanity check: percent can be deducted for the router
     require(routerPercent >= percentToRemove, "removeLiquidity: INSUFFICIENT_FUNDS");
 
-    // Update router balances
-<<<<<<< HEAD
-    routerPercentages[msg.sender][assetId] = routerPercent - percentToRemove;
-=======
+    // Update router percentages
     unchecked {
-      routerBalances[msg.sender][assetId] = routerBalance - amount;
+      routerPercentages[msg.sender][assetId] = routerPercent - percentToRemove;
     }
->>>>>>> 85b16ff3
 
     // Transfer from contract to specified recipient
     LibAsset.transferAsset(assetId, recipient, amount);
