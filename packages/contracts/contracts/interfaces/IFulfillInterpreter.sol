// SPDX-License-Identifier: UNLICENSED
pragma solidity 0.8.4;

interface IFulfillInterpreter {
<<<<<<< HEAD
=======

  function getTransactionManager() external returns (address);

>>>>>>> 18be75c0
  function execute(
    address payable callTo,
    address assetId,
    address payable fallbackAddress,
    uint256 amount,
    bytes calldata callData
  ) external payable;
}<|MERGE_RESOLUTION|>--- conflicted
+++ resolved
@@ -2,12 +2,9 @@
 pragma solidity 0.8.4;
 
 interface IFulfillInterpreter {
-<<<<<<< HEAD
-=======
 
   function getTransactionManager() external returns (address);
 
->>>>>>> 18be75c0
   function execute(
     address payable callTo,
     address assetId,
