--- conflicted
+++ resolved
@@ -30,13 +30,8 @@
     "@gnosis.pm/safe-contracts": "^1.3.0",
     "@nomiclabs/hardhat-ethers": "^2.0.2",
     "@nomiclabs/hardhat-waffle": "^2.0.1",
-<<<<<<< HEAD
     "@openzeppelin/contracts": "3.4.1-solc-0.7",
-    "@sinclair/typebox": "^0.17.8",
-=======
-    "@openzeppelin/contracts": "4.2.0",
     "@sinclair/typebox": "^0.20.2",
->>>>>>> 4b74cf44
     "@typechain/ethers-v5": "^7.0.1",
     "@typechain/hardhat": "^2.2.0",
     "@types/chai": "^4.2.21",
@@ -55,12 +50,8 @@
   },
   "dependencies": {
     "@connext/nxtp-utils": "workspace:*",
-<<<<<<< HEAD
     "@eth-optimism/hardhat-ovm": "^0.2.2",
-    "@typescript-eslint/eslint-plugin": "^4.28.3",
-=======
     "@typescript-eslint/eslint-plugin": "^4.28.5",
->>>>>>> 4b74cf44
     "adv": "^0.1.5",
     "ajv": "^8.6.2",
     "dotenv": "^10.0.0",
