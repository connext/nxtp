# Nxtp Contracts

## System Overview

### Video Walkthrough

[Security walkthrough video](https://youtu.be/dQ64SOu5B2s)

### TLDR

NXTP is designed to facilitate crosschain transactions via simple atomic swaps where one party provides the liquidity of `assetA` on `chainA` and the other provides the liquidity of `assetB` on `chainB`.

There are two main offchain agents:

1. **User**: The person initiating the crosschain transaction. Their ultimate desire is to move `assetA` on `chainA` to `assetB` on `chainB`. They are willing to pay a fee denominated in `assetA` on `chainA` to accomplish this, and may want to execute some contract call with `assetB` on `chainB` when they transfer. The system does not make any assumptions about their liveness or their ability to maintain a data store.
2. **Router**: The person providing liquidity to facilitate crosschain transactions. Routers earn fees on their available liquidity of `assetB` on `chainB` (continuing the above example), and they are willing to accept a fee denominated in `assetA` on `chainA`. There are no imposed storage requirements, though a router is assumed to be online through the duration of the transfer acceptance (via participation in an auction) to the provision of liquidity on the receiver chain.

When using NXTP to perform a crosschain swap, a user first locks liquidity of `assetA` on `chainA`, waits for the router to lock `assetB` on `chainB`, and finally is able to unlock the funds by providing a signature and submitting it to a contract that exists on `chainB`. The router can use this same signature to unlock the funds the user locked on `chainA`. If something goes wrong, or the payment expires, the transfer may be cancelled, and the funds returned to their original owner.

### Transaction Lifecycle

![HighLevelFlow](https://github.com/connext/nxtp/blob/main/packages/documentation/assets/HighLevelFlow.png)

Transactions go through three phases:

1. **Route Auction**: User broadcasts to our network signalling their desired route. Routers respond with sealed bids containing commitments to fulfilling the transaction within a certain time and price range.
2. **Prepare**: Once the auction is completed, the transaction can be prepared. The user submits a transaction to `TransactionManager` contract on sender-side chain containing router's signed bid. This transaction locks up the users funds on the sending chain. Upon detecting an event containing their signed bid from the chain, router submits the same transaction to `TransactionManager` on the receiver-side chain, and locks up a corresponding amount of liquidity. The amount locked on the receiving chain is `sending amount - auction fee` so the router is incentivized to complete the transaction.
3. **Fulfill**: Upon detecting the `TransactionPrepared` event on the receiver-side chain, the user signs a message and sends it to a relayer, who will earn a fee for submission. The relayer (which may be the router) then submits the message to the `TransactionManager` to complete their transaction on receiver-side chain and claim the funds locked by the router. A relayer is used here to allow users to submit transactions with arbitrary calldata on the receiving chain without needing gas to do so. The router then submits the same signed message and completes transaction on sender-side, unlocking the original `amount`.

If a transaction is not fulfilled within a fixed timeout, it reverts and can be reclaimed by the party that called `prepare` on each chain (initiator). Additionally, transactions can be cancelled unilaterally by the person owed funds on that chain (router for sending chain, user for receiving chain) prior to expiry.

### Key Principles

- `TransactionManager` _is_ our data store. Neither participant should require a store to complete crosschain transactions. All information to `prepare`, `fulfill`, or `cancel` transactions should be retrievable through contract events. If a user goes offline and returns, they should be able to read the onchain data to determine which actions are required to complete transactions, and the data needed to execute them.
- `TransactionManager` is also how we pass messages most of the time -- the events are used as a mechanism for broadcasting data to the counterparty. This removes the need for the majority messaging overhead.
- The user should be able to use relayers for any actions that need to be taken on the receiving chain. It should _not_ be assumed that they have gas on that chain.
- The `amount` and `expiry` should be decremented from the sending to the receiving chain. The `amount` is decremented to allow the router to take some profits for facilitating the transaction upon unlocking the sender-chain transfer. The `expiry` is decremented so the receiver-side is _guaranteed_ to be completed (either cancellable or fulfilled) before the sender-side.
- The signature should be constant between the sending and receiving chains, to allow the router to automatically fulfill on the sending-side once it has been revealed.
- Router keeps their funds on the contract itself. This should slightly reduce costs, make analytics much easier, and will separate gas funds from operating funds (e.g. xDai side running out of gas bc all our \$XDAI was drained).

### Detailed Flow

The more detailed flow can be seen below:

![Contracts Flow](https://github.com/connext/nxtp/blob/main/packages/documentation/assets/ContractsFlow@2x.png)

There are three key functions in the contract: `prepare`, `fulfill`, and `cancel`.

Lets assume that by this point the user has already run the auction.

1. User calls `prepare` passing in all of the relevant data about the transfer on the sender side chain along with their funds for the transfer. The contract stores the funds and the hash of the data in its state. This call emits a `TransactionPrepared` event with the same data used to create the transaction.

2. Router hears this event (which includes its address) and calls the `prepare` function with the same calldata on the receiving chain (with decremented `amount` and `expiry`). This call emits another `TransactionPrepared` event.

3. User hears the `TransactionPrepared` event on receiver chain, alerting them that the transaction is ready to be `fulfilled` since both parties have locked up funds.

4. User validates the data:
   a. If it is invalid, they can `cancel` on the receiver-chain and wait for either the expiry to elapse and `cancel` on the sending chain, or for the router to `cancel` on the sending chain upon seeing the emittted `TransactionCancelled` event on the receiving chain.
   b. If the data is valid, they generate a signature that can be used to `fulfill` the transfer. The user can either call `fulfill` on the receiver-chain themselves, or broadcast their signature to a relayer who will submit the receiver `fulfill` transaction for a fee.

5. The router, upon seeing the `TransactionFulfilled` event on receiver side, collects the signature from the event data and submits `fulfill` to sender side. This claims the original `amount` sent by the user to the `TransactionManager` when the transaction was `prepared`.

**NOTE:** In both sender and receiver cases, `fulfill` must be called before the timeout expires. This acts as a failsafe against funds getting locked indefinitely if the counterparty is malicious. However, this also means expiry must be far enough away (w/ enough gap between both sides) to _make sure_ the tx will go through.

### Offline Protections

The `TransactionManager` contract and its associated events should contain sufficient information for both the user and the router to properly resume any active transfers if they have been offline. To accomplish this, the `prepare` function will take in more parameters than are strictly needed so the relevant data can be emitted through events. Then users and routers can rely on either subgraphs or event polling to determine the necessary active transfers, and gather all data needed to complete them.

### Internal Accounting

To properly handle the cases where a token is rebasing/inflationary/deflationary, we think of funds sent to the contracts as claiming "shares" of the total balance of the contract, rather than tracking raw balances. This allows routers to keep earning inflation rewards when providing liquidity aTokens, for example. Shares are created and issued when the contract receives funds, and burned when the contract disburses funds. During a crosschain transaction, they are deducted from the routers issued shares so they cannot be reused.

## Error Codes

Error codes thrown by the contracts have the following structure:

```js
"#${prefix}:${code}";
```

where the `prefix` denotes which function or portion of the code the error is coming from and `code` corresponds to a given error message.

The error definitions can be found [here](https://github.com/connext/nxtp/blob/c4-59/packages/contracts/src/errors.ts).

## Development

### Building

First, install and build all the packages from the root:

```sh
nxtp$ yarn && yarn build:all
```

Then, if you are only making updates to the contracts package, rebuild by running:

```sh
nxtp$ yarn  workspace @connext/nxtp-contracts build
```

### Running the tests

To run the contract tests, run the following from the root directory:

```sh
nxtp$ yarn workspace @connext/nxtp-contracts test
```

This command will output the gas estimates, as well as test coverage of the suites by default. There is no need to deploy or build the repo before running the tests, which will run against a local [hardhat](https://hardhat.org) network.

To run the coverage tests, run the following from the root directory:

```sh
nxtp$ yarn workspace @connext/nxtp-contracts coverage
```

This command will output the coverage status instead of the gas estimates.

### Contract Deployment

Contracts are deployed via the [hardhat deploy](https://hardhat.org/plugins/hardhat-deploy.html). Before deploying any contracts, make sure the [deploy](https://github.com/connext/nxtp/blob/main/modules/contracts/deploy/deploy.ts) script used is up to date with the contracts you will need deployed.

To deploy the contracts:

1. Obtain a funded mnemonic, provider url, and the [chain id](https://chainid.network) for the network(s) you would like to deploy the contracts to. There is no ownership of the contracts, so the mnemonic is not systemically important. Run the following commands:

```sh
export MNEMONIC="<YOUR_MNEMONIC_HERE>"
export ETH_PROVIDER_URL="<YOUR_PROVIDER_URL_HERE>"
export CHAIN_ID="<CHAIN_ID_HERE>"
export ETHERSCAN_API_KEY="<ETHERSCAN_API_KEY_HERE>" # optional to run verification task, but highly recommended
```

You can also add a `.env` to the `packages/contracts` dir with the above env vars.

2. Once the proper environment variables are added to your environment, you can begin the contract deployments by running the following from the root directory:

```sh
<<<<<<< HEAD
yarn workspace @connext/nxtp-contracts deploy --network \<NETWORK_NAME\> # e.g. yarn workspace @connext/nxtp-contracts deploy --network goerli
=======
yarn workspace @connext/nxtp-contracts hardhat deploy --network \<NETWORK_NAME\> # e.g. yarn workspace @connext/nxtp-contracts etherscan-verify --network goerli
>>>>>>> b05c662e
```

You should use the `NETWORK_NAME` that corresponds to the correct network within the `hardhat.config.ts` file.

3. (optional) To verify the contracts (works with Etherscan-based networks):

```sh
<<<<<<< HEAD
yarn workspace @connext/nxtp-contracts etherscan-verify --solc-input --network goerli \<NETWORK_NAME\>
=======
yarn workspace @connext/nxtp-contracts hardhat etherscan-verify --network goerli \<NETWORK_NAME\>
>>>>>>> b05c662e
```

4. Once the contracts have been deployed, export them using:

```sh
yarn workspace @connext/nxtp-contracts export
```

**NOTE:** Once you have deployed the contracts, you will then need to update (if necessary) and redeploy the subgraphs. See [here](https://github.com/connext/nxtp/tree/main/modules/subgraph) for details.

## Helper Tasks

There are helper tasks defined in the [`./src/tasks`](./src/tasks) directory. These can be run using the following example command structure:

```sh
yarn workspace @connext/nxtp-contracts hardhat add-liquidity --network goerli --amount 2500000000000000000000000 --router 0xDc150c5Db2cD1d1d8e505F824aBd90aEF887caC6 --asset-id 0x8a1Cad3703E0beAe0e0237369B4fcD04228d1682
```<|MERGE_RESOLUTION|>--- conflicted
+++ resolved
@@ -136,23 +136,15 @@
 2. Once the proper environment variables are added to your environment, you can begin the contract deployments by running the following from the root directory:
 
 ```sh
-<<<<<<< HEAD
+
 yarn workspace @connext/nxtp-contracts deploy --network \<NETWORK_NAME\> # e.g. yarn workspace @connext/nxtp-contracts deploy --network goerli
-=======
-yarn workspace @connext/nxtp-contracts hardhat deploy --network \<NETWORK_NAME\> # e.g. yarn workspace @connext/nxtp-contracts etherscan-verify --network goerli
->>>>>>> b05c662e
-```
 
 You should use the `NETWORK_NAME` that corresponds to the correct network within the `hardhat.config.ts` file.
 
 3. (optional) To verify the contracts (works with Etherscan-based networks):
 
 ```sh
-<<<<<<< HEAD
 yarn workspace @connext/nxtp-contracts etherscan-verify --solc-input --network goerli \<NETWORK_NAME\>
-=======
-yarn workspace @connext/nxtp-contracts hardhat etherscan-verify --network goerli \<NETWORK_NAME\>
->>>>>>> b05c662e
 ```
 
 4. Once the contracts have been deployed, export them using:
