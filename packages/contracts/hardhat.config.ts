--- conflicted
+++ resolved
@@ -103,17 +103,15 @@
       chainId: 137,
       url: urlOverride || "http://localhost:8545",
     },
-<<<<<<< HEAD
     fuji: {
       accounts: { mnemonic },
       chainId: 43113,
       url: "https://api.avax-test.network/ext/bc/C/rpc",
-=======
+    },
     mbase: {
       accounts: { mnemonic },
       chainId: 1287,
       url: "https://moonbeam-alpha.api.onfinality.io/public",
->>>>>>> eadd7233
     },
     mumbai: {
       accounts: { mnemonic },
