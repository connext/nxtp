import "@typechain/hardhat";
import "@nomiclabs/hardhat-ethers";
import "@nomiclabs/hardhat-waffle";
import "hardhat-gas-reporter";
import "hardhat-deploy";
import "solidity-coverage";

import { config as dotEnvConfig } from "dotenv";
import { HardhatUserConfig } from "hardhat/types";

import "./src/tasks/addRouter";
import "./src/tasks/addAsset";
import "./src/tasks/addLiquidity";
import "./src/tasks/mintTestToken";
import "./src/tasks/setupTestRouter";
import "./src/tasks/getChainId";
import "./src/tasks/renounceOwnership";
import "./src/tasks/proposeTransferOwnership";

dotEnvConfig();

const urlOverride = process.env.ETH_PROVIDER_URL;
const chainId = parseInt(process.env.CHAIN_ID ?? "1337", 10);

const mnemonic =
  process.env.SUGAR_DADDY ||
  process.env.MNEMONIC ||
  "candy maple cake sugar pudding cream honey rich smooth crumble sweet treat";

const config: HardhatUserConfig = {
  solidity: {
    version: "0.8.4",
    settings: {
      optimizer: {
        enabled: true,
        runs: 200,
      },
    },
  },
  paths: {
    artifacts: "./artifacts",
    sources: "./contracts",
    tests: "./test",
  },
  defaultNetwork: "hardhat",
  namedAccounts: {
    deployer: { default: 0 },
    alice: { default: 1 },
    bob: { default: 2 },
    rando: { default: 3 },
  },
  networks: {
    localhost: {
      accounts: {
        accountsBalance: "0x7fffffffffffffffffffffffffffffffffffffffffffffffffffffffffffffff",
        mnemonic,
      },
      chainId,
      saveDeployments: false,
      url: urlOverride || "http://localhost:8545",
    },
    local_1337: {
      accounts: { mnemonic },
      chainId: 1337,
      url: urlOverride || "http://localhost:8545",
    },
    local_1338: {
      accounts: { mnemonic },
      chainId: 1338,
      url: urlOverride || "http://localhost:8546",
    },
    mainnet: {
      accounts: { mnemonic },
      chainId: 1,
      url: urlOverride || "http://localhost:8545",
    },
    ropsten: {
      accounts: { mnemonic },
      chainId: 3,
      url: urlOverride || process.env.ROPSTEN_ETH_PROVIDER_URL || "http://localhost:8545",
    },
    rinkeby: {
      accounts: { mnemonic },
      chainId: 4,
      url: urlOverride || process.env.RINKEBY_ETH_PROVIDER_URL || "http://localhost:8545",
      gas: 8000000,
    },
    goerli: {
      accounts: { mnemonic },
      chainId: 5,
      url: urlOverride || process.env.GOERLI_ETH_PROVIDER_URL || "http://localhost:8545",
    },
    kovan: {
      accounts: { mnemonic },
      chainId: 42,
      url: urlOverride || process.env.KOVAN_ETH_PROVIDER_URL || "http://localhost:8545",
    },
    bsc: {
      accounts: { mnemonic },
      chainId: 56,
      url: urlOverride || process.env.BSC_PROVIDER_URL || "https://bsc-dataseed.binance.org/",
    },
    chapel: {
      accounts: { mnemonic },
      chainId: 97,
      url: "https://data-seed-prebsc-2-s1.binance.org:8545/",
    },
    xdai: {
      accounts: { mnemonic },
      chainId: 100,
      url: urlOverride || process.env.XDAI_PROVIDER_URL || "https://rpc.xdaichain.com/",
    },
    matic: {
      accounts: { mnemonic },
      chainId: 137,
      url: urlOverride || process.env.MATIC_PROVIDER_URL || "https://matic-mainnet.chainstacklabs.com",
    },
    ftm: {
      accounts: { mnemonic },
      chainId: 250,
      url: urlOverride || process.env.FTM_PROVIDER_URL || "https://rpcapi.fantom.network/",
    },
    mbase: {
      accounts: { mnemonic },
      chainId: 1287,
      url: "https://moonbeam-alpha.api.onfinality.io/public",
    },
<<<<<<< HEAD
=======
    "arbitrum-one": {
      accounts: { mnemonic },
      chainId: 42161,
      url: "https://arb1.arbitrum.io/rpc",
    },
>>>>>>> 38810ce6
    fuji: {
      accounts: { mnemonic },
      chainId: 43113,
      url: "https://api.avax-test.network/ext/bc/C/rpc",
    },
    mumbai: {
      accounts: { mnemonic },
      chainId: 80001,
      url: "https://rpc-mumbai.matic.today",
    },
    "arbitrum-rinkeby": {
      accounts: { mnemonic },
      chainId: 421611,
      url: urlOverride || process.env.ARB_RINK_ETH_PROVIDER_URL || "https://rinkeby.arbitrum.io/rpc",
    },
  },
};

export default config;<|MERGE_RESOLUTION|>--- conflicted
+++ resolved
@@ -125,14 +125,11 @@
       chainId: 1287,
       url: "https://moonbeam-alpha.api.onfinality.io/public",
     },
-<<<<<<< HEAD
-=======
     "arbitrum-one": {
       accounts: { mnemonic },
       chainId: 42161,
       url: "https://arb1.arbitrum.io/rpc",
     },
->>>>>>> 38810ce6
     fuji: {
       accounts: { mnemonic },
       chainId: 43113,
