--- conflicted
+++ resolved
@@ -2,14 +2,11 @@
 
 ## Next Release
 
-<<<<<<< HEAD
 - [utils] Implement health endpoint call in FallbackSubgraph
-=======
 - [router] Use mainnet equivalent for `convertToUsd`
 
 ## 0.1.15
 
->>>>>>> 95f37ef4
 - [router] fix params for gas estimation before relayer use
 - [utils] Update hardcoded gasLimits for arbitrum network
 
