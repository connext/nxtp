--- conflicted
+++ resolved
@@ -2,13 +2,10 @@
 
 ## Next Release
 
-<<<<<<< HEAD
 - [router] Cleanup prometheus collection
-=======
 - [router] delegate fee calc to chainreader
 - [sdk] integrate chainreader
 - [txservice] introduced provider syncing
->>>>>>> 21e63604
 
 ## 0.0.93
 
