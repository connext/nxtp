[![Verify](https://github.com/connext/nxtp/actions/workflows/verify.yml/badge.svg?branch=main)](https://github.com/connext/nxtp/actions/workflows/verify.yml) [![](https://img.shields.io/discord/454734546869551114?&logo=discord)](https://discord.gg/m93Sqf4) [![](https://img.shields.io/twitter/follow/ConnextNetwork?style=social)](https://twitter.com/ConnextNetwork)

# NXTP

**N**oncustodial **X**chain **T**ransfer **P**rotocol.

**Nxtp** is a lightweight protocol for generalized xchain/xrollup transactions that retain the security properties of the underlying execution environment (i.e. it does **not** rely on any external validator set).

The protocol is made up of a simple contract that uses a locking pattern to `prepare` and `fulfill` transactions, a network of offchain routers that participate in pricing auctions and pass calldata between chains, and a user-side sdk that finds routes and prompts onchain transactions.

## Transaction Lifecycle

![HighLevelFlow](https://github.com/connext/nxtp/blob/main/packages/documentation/assets/HighLevelFlow.png)

Transactions go through three phases:

1. **Route Auction**: User broadcasts to our network signalling their desired route. Routers respond with sealed bids containing commitments to fulfilling the transaction within a certain time and price range.
2. **Prepare**: Once the auction is completed, the transaction can be prepared. The user submits a transaction to `TransactionManager` contract on sender-side chain containing router's signed bid. This transaction locks up the users funds on the sending chiain. Upon detecting an event containing their signed bid from the chain, router submits the same transaction to `TransactionManager` on the receiver-side chain, and locks up a corresponding amount of liquidity. The amount locked on the receiving chain is `sending amount - auction fee` so the router is incentivized to complete the transaction.
3. **Fulfill**: Upon detecting the `TransactionPrepared` event on the receiver-side chain, the user signs a message and sends it to a relayer, who will earn a fee for submission. The relayer (which may be the router) then submits the message to the `TransactionManager` to complete their transaction on receiver-side chain and claim the funds locked by the router. A relayer is used here to allow users to submit transactions with arbitrary calldata on the receiving chain without needing gas to do so. The router then submits the same signed message and completes transaction on sender-side, unlocking the original `amount`.

If a transaction is not fulfilled within a fixed timeout, it reverts and can be reclaimed by the party that called `prepare` on each chain (initiator). Additionally, transactions can be cancelled unilaterally by the person owed funds on that chain (router for sending chain, user for receiving chain) prior to expiry.

It is important to note that neither participant should require a store to complete these transactions. All information to `prepare`, `fulfill`, or `cancel` transactions should be retrievable through contract events.

## Key Differences With Vector

Benefits:

1. Nxtp _only_ has onchain data. No offchain state or db at all. This means:
   - Impossible for data to get out of sync
   - TxService can be way simpler bc double collateralizations are impossible.
   - No more iframe/browser state data.
   - Out of the box perfect crash tolerance.
   - We can use a subgraph out of the box for all of our data reading needs.
   - Router can be _fully_ stateless.
2. When the receiving side funds are unlocked, sender side is immediately able to be unlocked. This means it is not possible for liquidity to leak.
3. All of our current functionality around crosschain transfers is preserved. Auctions and AMMs will work very easily on this.
4. The protocol is stupidly simple (enough that we can reasonably build and test it in 2-3 weeks).

Drawbacks/Risks:

1. Nxtp is _only_ a protocol for (generalized) xchain transactions. It does not use channels (i.e. does not utilize offchain state). This means it cannot be used to do batched conditional transfers for the purposes of scalable micropayments.
2. While there is great crash tolerance, there is a strong requirement that the router must reclaim its funds within a certain time window (we can set this how we like... presumably 48-96 hours). Note that the pessimistic channel case actually has this same liveness requirement, but it exists on both the user _and_ router.

## Architecture

![Architecture](https://github.com/connext/nxtp/blob/main/packages/documentation/assets/Architecture.png)

This monorepo contains the following pieces:

- [Contracts](https://github.com/connext/nxtp/tree/main/packages/contracts) - hold funds for all network participants, and lock/unlock based on data submitted by users and routers
- [Subgraph](https://github.com/connext/nxtp/tree/main/packages/subgraph) - enables scalable querying/responding by caching onchain data and events.
- [TxService](https://github.com/connext/nxtp/tree/main/packages/txService) - resiliently attempts to send transactions to chain (with retries, etc.)
- [Messaging](https://github.com/connext/nxtp/blob/main/packages/utils/src/messaging.ts) - prepares, sends, and listens for message data over [nats](https://nats.io)
- [Router](https://github.com/connext/nxtp/tree/main/packages/router) - listens for events from messaging service and subgraph, and then dispatches transactions to txService
- [SDK](https://github.com/connext/nxtp/tree/main/packages/sdk) - creates auctions, listens for events and creates transactions on the user side.

## Internal Design Principles

These are **important** and everyone must adhere to them:

0. Keep it simple, stupid.

1. Follow the Unix philosophy for every file and function. For instance, a `listeners.ts` file should _only_ handle setting up listeners and then route to a corresponding `handler`. This keeps all business logic consolidated, making it easy to test and read.

2. Every file and function should be unit tested. The scope of this codebase is very small, so it shouldn't be difficult to do this.

3. Build for future hires and contributors. Every function should have a top-level comment that describes what it does, and internal comments breaking down each step. Files should have comments delineating their reponsibilities. Remember: Good code is **never surprising**.

# Local Dev

We are using a Yarn 2 Workspace-based monorepo structure. The individual workspaces are within the `packages/` directory. This repo structure was heavily inspired by [create-ts-project](https://github.com/jtbennett/create-ts-project). The goal is to minimize 3rd party dependencies, and expose the configurations so that they can be transparently managed.

There are a few top-level scripts that can be used:

- `lint:all` - Lints all packages.
- `test:all` - Tests all packages.
- `clean:all` - Removes build artifacts.
- `build:all` - Builds all packages.
- `verify:all` - Tests, builds, and lints all packages.
- `version:all` - Sets versions for packages.
- `purge:all` - Cleans and removes node_modules, etc.

Individual commands can be run against workspaces as so (example for `nxtp-utils` package):

`yarn workspace @connext/nxtp-utils test`

You should be able to do everything from the root and not need to go into the individual package dirs. For example, adding an npm package:

`yarn workspace @connext/nxtp-txservice add ethers`

## First time setup

Make sure you are on the latest yarn version:

- `yarn set version berry`

Try running `yarn` to update everything. If you have issues, try deleting `node_modules` and `yarn.lock`. After deleting `yarn.lock` run `touch yarn.lock` since it does not like if there is no lock file.

## Common Tasks

- `yarn`: Install deps, create symlinks, hoist packages.
- `yarn build:all`: Build all packages.

Run router:

- `yarn workspace @connext/nxtp-router dev` - Runs router in hot-reload mode.

Run test-ui:

- `yarn workspace @connext/nxtp-test-ui dev` - Runs test-ui in hot-reload mode.

## Running Test

- `yarn`: Install deps, create symlinks, hoist packages.
- `yarn build:all`: Build all packages.
  or
- `yarn workspace @connext/nxtp-contracts build`: Build the specific package.

Run test:

- `yarn workspace @connext/nxtp-contracts test` - Runs test.

## Adding Packages

To add a new package that can be shared by the rest of the repo, you can use some convenience scripts that we have installed:

`yarn tsp create @connext/test-lib --template node-lib`

Note: The `tsp` tool is not required, it just makes boilerplate generation easier. If you want, you can copy paste stuff from other packages. Documentation on the tool is [here](https://github.com/jtbennett/create-ts-project/blob/main/docs/tsp-commands.md).

To add the lib to be a dependency of a consuming app (i.e. the router):

`yarn tsp add @connext/test-lib --cwd packages/router`

Again, this can all be done without the tool, all it does is add some files and make some config changes.

<<<<<<< HEAD
Note: We use `node-lib` as the template for all the packages. There are some other included templates like `browser-lib` which didn't work with our bundling. We might need to revisit things for bundling reqs.
=======
Note: We use `node-lib` as the template for all the packages. There are some other included templates like `browser-lib` which didn't work with our bundling. We might need to revisit things for bundling reqs.

### Publishing Packages

- Update the [`CHANGELOG.md`](./CHANGELOG.md).
- Run `yarn version:all X.X.X` where `X.X.X` is the full version string of the NPM version to deploy (i.e. `0.0.1`).
- Run `git push --follow-tags`.
- The [GitHub action will](./.github/workflows/build-docker-image-and-verify.yml) publish the packages by recognizing the version tag.

## Integration

Information about common integration flows.

### Setup Router for TransactionManager

There's an easy hardhat script to run that sets up a router, adds assets, and adds liquidity. Run it by calling:

```sh
yarn workspace @connext/nxtp-contracts hardhat setup-test-router --router 0x0EC26F03e3dBA9bb5162D28fD5a3378A25f168d1 --network rinkeby
```

There are other configurable options. Note: You must use the deployer mnemonic. If you don't have it, ask a team member.

### Running Test UI and Router Locally Against Live Chains

- Spin up local messaging (optional but good idea to not use prod messaging):

```sh
yarn workspace @connext/nxtp-integration docker:messaging:up
```

- Create router `packages/router/config.json`. Configure for live chains and the desired messaging. If you have not set up your mnemonic with the `TransactionManager`, see the [instructions](#setup-router-for-TransactionManager):

```json
{
  "adminToken": "blahblah",
  "chainConfig": {
    "4": {
      "providers": [
        "https://rinkeby.infura.io/v3/...",
        "https://rinkeby.infura.io/v3/...",
        "https://rinkeby.infura.io/v3/..."
      ],
      "confirmations": 1,
      "subgraph": "https://api.thegraph.com/subgraphs/name/connext/nxtp-rinkeby"
    },
    "5": {
      "providers": [
        "https://goerli.infura.io/v3/...",
        "https://goerli.infura.io/v3/...",
        "https://goerli.infura.io/v3/..."
      ],
      "confirmations": 1,
      "subgraph": "https://api.thegraph.com/subgraphs/name/connext/nxtp-goerli"
    }
  },
  "logLevel": "info",
  "natsUrl": "nats://localhost:4222",
  "authUrl": "http://localhost:5040",
  "mnemonic": "...", // use your own mnemonic!
  "swapPools": [
    {
      "name": "TEST",
      "assets": [
        { "chainId": 4, "assetId": "0x9aC2c46d7AcC21c881154D57c0Dc1c55a3139198" },
        { "chainId": 5, "assetId": "0x8a1Cad3703E0beAe0e0237369B4fcD04228d1682" }
      ]
    }
  ]
}
```

- Spin up local router:

```sh
yarn workspace @connext/nxtp-router dev
```

- Create `packages/test-ui/.env`. Configure for live chains and the desired messaging:

```sh
REACT_APP_CHAIN_CONFIG='{"4":{"provider":["https://rinkeby.infura.io/v3/...","https://rinkeby.infura.io/v3/...","https://rinkeby.infura.io/v3/..."]},"5":{"provider":["https://goerli.infura.io/v3/...","https://goerli.infura.io/v3/...","https://goerli.infura.io/v3/..."]}}'
REACT_APP_SWAP_CONFIG='[{"name":"TEST","assets":{"4":"0x9aC2c46d7AcC21c881154D57c0Dc1c55a3139198","5":"0x8a1Cad3703E0beAe0e0237369B4fcD04228d1682"}}]'
#REACT_APP_NATS_URL_OVERRIDE=ws://localhost:4221
#REACT_APP_AUTH_URL_OVERRIDE=http://localhost:5040
```

- Spin up local `test-ui`:

```sh
yarn workspace @connext/nxtp-test-ui dev
```

### Local Messaging and Chains

In some cases it is desirable to develop against local blockchains and messaging services. To do that, run:

- `yarn workspace @connext/nxtp-integration docker:services:up`
- `bash setup-integration-test.sh`

The above commands run local chains and messaging and take care of local deployment. Modify `packages/router/config.json` to look similar to the following:

```json
{
  "adminToken": "blahblah",
  "chainConfig": {
    "1337": {
      "providers": ["http://localhost:8545"],
      "confirmations": 1,
      "subgraph": "http://localhost:8000/subgraphs/name/connext/nxtp",
      "transactionManagerAddress": "0x8CdaF0CD259887258Bc13a92C0a6dA92698644C0"
    },
    "1338": {
      "providers": ["http://localhost:8546"],
      "confirmations": 1,
      "subgraph": "http://localhost:9000/subgraphs/name/connext/nxtp",
      "transactionManagerAddress": "0x8CdaF0CD259887258Bc13a92C0a6dA92698644C0"
    }
  },
  "logLevel": "info",
  "natsUrl": "nats://localhost:4222",
  "authUrl": "http://localhost:5040",
  "mnemonic": "candy maple cake sugar pudding cream honey rich smooth crumble sweet treat",
  "swapPools": [
    {
      "name": "TEST",
      "assets": [
        { "chainId": 1337, "assetId": "0xF12b5dd4EAD5F743C6BaA640B0216200e89B60Da" },
        { "chainId": 1338, "assetId": "0xF12b5dd4EAD5F743C6BaA640B0216200e89B60Da" }
      ]
    }
  ]
}
```

Run the router locally with:

`yarn workspace @connext/nxtp-router dev`

The router will now hot reload and allow easy testing/debug.

Now you can run `yarn workspace @connext/nxtp-integration test` to run integration tests against a local machine.

When you are done, you can run `yarn docker:stop:all` to halt all running services.
>>>>>>> cc776988
<|MERGE_RESOLUTION|>--- conflicted
+++ resolved
@@ -135,9 +135,6 @@
 
 Again, this can all be done without the tool, all it does is add some files and make some config changes.
 
-<<<<<<< HEAD
-Note: We use `node-lib` as the template for all the packages. There are some other included templates like `browser-lib` which didn't work with our bundling. We might need to revisit things for bundling reqs.
-=======
 Note: We use `node-lib` as the template for all the packages. There are some other included templates like `browser-lib` which didn't work with our bundling. We might need to revisit things for bundling reqs.
 
 ### Publishing Packages
@@ -281,5 +278,4 @@
 
 Now you can run `yarn workspace @connext/nxtp-integration test` to run integration tests against a local machine.
 
-When you are done, you can run `yarn docker:stop:all` to halt all running services.
->>>>>>> cc776988
+When you are done, you can run `yarn docker:stop:all` to halt all running services.