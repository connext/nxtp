locals {
  local_sequencer_config = jsonencode({
    redis =  {
      host: module.sequencer_cache.redis_instance_address,
      port: module.sequencer_cache.redis_instance_port
    },

    server       = {
      adminToken = var.admin_token_router
    }

    logLevel = "debug"
    chains = {
<<<<<<< HEAD
      2000 = {
=======
      "1111" = {
>>>>>>> 84bb1d9b
        providers = ["https://eth-rinkeby.alchemyapi.io/v2/${var.rinkeby_alchemy_key_0}", "https://rpc.ankr.com/eth_rinkeby"]
        "assets" = [{
          "name"    = "TEST"
          "address" = "0xB7b1d3cC52E658922b2aF00c5729001ceA98142C"
        }]
      }
      "2221" = {
        providers = ["https://eth-kovan.alchemyapi.io/v2/${var.kovan_alchemy_key_0}"]
        "assets" = [{
          "name"    = "TEST"
          "address" = "0xB5AabB55385bfBe31D627E2A717a7B189ddA4F8F"
        }]
      }
    }
  })
}


locals {
  local_router_config = jsonencode({
    redis =  {
      host: module.router_cache.redis_instance_address,
      port: module.router_cache.redis_instance_port
    },
    logLevel     = "debug"
    sequencerUrl = "https://${module.sequencer.service_endpoint}"
    server = {
      adminToken = var.admin_token_router
      port       = 8080
    }
    chains = {
<<<<<<< HEAD
      2000 = {
=======
      "1111" = {
>>>>>>> 84bb1d9b
        providers = ["https://eth-rinkeby.alchemyapi.io/v2/${var.rinkeby_alchemy_key_1}", "https://rpc.ankr.com/eth_rinkeby"]
        assets = [
          {
            name    = "TEST"
            address = "0xB7b1d3cC52E658922b2aF00c5729001ceA98142C"
          }
        ]
      }
      "2221" = {
        "providers" = ["https://eth-kovan.alchemyapi.io/v2/${var.kovan_alchemy_key_1}"]
        assets = [
          {
            name    = "TEST"
            address = "0xB5AabB55385bfBe31D627E2A717a7B189ddA4F8F"
          }
        ]
      }
    }
    mnemonic = var.mnemonic
  })
}<|MERGE_RESOLUTION|>--- conflicted
+++ resolved
@@ -11,11 +11,7 @@
 
     logLevel = "debug"
     chains = {
-<<<<<<< HEAD
-      2000 = {
-=======
       "1111" = {
->>>>>>> 84bb1d9b
         providers = ["https://eth-rinkeby.alchemyapi.io/v2/${var.rinkeby_alchemy_key_0}", "https://rpc.ankr.com/eth_rinkeby"]
         "assets" = [{
           "name"    = "TEST"
@@ -47,11 +43,7 @@
       port       = 8080
     }
     chains = {
-<<<<<<< HEAD
-      2000 = {
-=======
       "1111" = {
->>>>>>> 84bb1d9b
         providers = ["https://eth-rinkeby.alchemyapi.io/v2/${var.rinkeby_alchemy_key_1}", "https://rpc.ankr.com/eth_rinkeby"]
         assets = [
           {
