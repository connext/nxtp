--- conflicted
+++ resolved
@@ -10,11 +10,7 @@
     }
 
     chains = {
-<<<<<<< HEAD
-      "2000" = {
-=======
       "1111" = {
->>>>>>> 84bb1d9b
         providers = ["https://eth-rinkeby.alchemyapi.io/v2/${var.rinkeby_alchemy_key_0}", "https://rpc.ankr.com/eth_rinkeby"]
         assets = [
           {
@@ -51,11 +47,7 @@
       port       = 8080
     }
     chains = {
-<<<<<<< HEAD
-      "2000" = {
-=======
       "1111" = {
->>>>>>> 84bb1d9b
         providers = ["https://eth-rinkeby.alchemyapi.io/v2/${var.rinkeby_alchemy_key_1}", "https://rpc.ankr.com/eth_rinkeby"]
         assets = [
           {
